--- conflicted
+++ resolved
@@ -60,10 +60,6 @@
 k256 = { version = "0.13", features = ["ecdsa", "arithmetic"] }
 sha3 = "0.10"
 hmac = "0.12"
-<<<<<<< HEAD
-ed25519-dalek = { version = "2.1", features = ["rand_core"] }
-rand = "0.8"
-=======
 tokio-postgres = "0.7"
 ed25519-dalek = { version = "2.1", features = ["rand_core"] }
->>>>>>> 9b6f5ccc
+rand = "0.8"