use crate::{middleware::AuthenticatedUser, models::*};
use inference_providers::{
    ChatCompletionParams, ChatMessage, CompletionParams, FinishReason, MessageRole, TokenUsage,
};
use services::completions::CompletionError;

impl From<&crate::models::Message> for ChatMessage {
    fn from(msg: &crate::models::Message) -> Self {
        Self {
            role: match msg.role.as_str() {
                "system" => MessageRole::System,
                "user" => MessageRole::User,
                "assistant" => MessageRole::Assistant,
                "tool" => MessageRole::Tool,
                _ => MessageRole::User, // Default to user for unknown roles
            },
            content: msg.content.clone(),
            name: msg.name.clone(),
            tool_call_id: None,
            tool_calls: None,
        }
    }
}

impl From<&ChatCompletionRequest> for ChatCompletionParams {
    fn from(req: &ChatCompletionRequest) -> Self {
        Self {
            model: req.model.clone(),
            messages: req.messages.iter().map(|m| m.into()).collect(),
            max_tokens: req.max_tokens,
            temperature: req.temperature,
            top_p: req.top_p,
            stop: req.stop.clone(),
            stream: req.stream,
            tools: None, // TODO: Add tools support to API request
            max_completion_tokens: req.max_tokens,
            n: req.n,
            frequency_penalty: req.frequency_penalty,
            presence_penalty: req.presence_penalty,
            logit_bias: None,
            logprobs: None,
            top_logprobs: None,
            user: None,
            response_format: None,
            seed: None,
            tool_choice: None,
            parallel_tool_calls: None,
            metadata: None,
            store: None,
            stream_options: None,
            extra: req.extra.clone(),
        }
    }
}

impl From<&CompletionRequest> for CompletionParams {
    fn from(req: &CompletionRequest) -> Self {
        Self {
            model: req.model.clone(),
            prompt: req.prompt.clone(),
            max_tokens: req.max_tokens,
            temperature: req.temperature,
            top_p: req.top_p,
            n: req.n,
            stream: req.stream,
            stop: req.stop.clone(),
            frequency_penalty: req.frequency_penalty,
            presence_penalty: req.presence_penalty,
            logit_bias: None,
            logprobs: req.logprobs,
            echo: req.echo,
            best_of: req.best_of,
            seed: None,
            user: None,
            suffix: None,
            stream_options: None,
        }
    }
}

impl From<&ChatMessage> for crate::models::Message {
    fn from(msg: &ChatMessage) -> Self {
        Self {
            role: match msg.role {
                MessageRole::System => "system".to_string(),
                MessageRole::User => "user".to_string(),
                MessageRole::Assistant => "assistant".to_string(),
                MessageRole::Tool => "tool".to_string(),
            },
            content: msg.content.clone(),
            name: msg.name.clone(),
        }
    }
}

#[allow(dead_code)]
fn finish_reason_to_string(reason: &FinishReason) -> String {
    match reason {
<<<<<<< HEAD
        FinishReason::Stop => "stop".to_string(),
        FinishReason::Length => "length".to_string(),
        FinishReason::ContentFilter => "content_filter".to_string(),
        FinishReason::ToolCalls => "tool_calls".to_string(),
=======
        services::FinishReason::Stop => "stop".to_string(),
        services::FinishReason::Length => "length".to_string(),
        services::FinishReason::ContentFilter => "content_filter".to_string(),
        services::FinishReason::ToolCalls => "tool_calls".to_string(),
>>>>>>> 3f8b738b
    }
}

impl From<&TokenUsage> for crate::models::Usage {
    fn from(usage: &TokenUsage) -> Self {
        Self {
            input_tokens: usage.prompt_tokens,
            input_tokens_details: Some(InputTokensDetails { cached_tokens: 0 }),
            output_tokens: usage.completion_tokens,
            output_tokens_details: Some(OutputTokensDetails {
                reasoning_tokens: 0,
            }),
            total_tokens: usage.total_tokens,
        }
    }
}

// Note: ChatCompletionResult and CompletionResult types no longer exist
// since the service only supports streaming. Response construction is handled
// directly in the route handlers by collecting stream events.

impl From<CompletionError> for crate::models::ErrorResponse {
    fn from(err: CompletionError) -> Self {
        match err {
            CompletionError::InvalidModel(msg) => ErrorResponse::with_param(
                msg,
                "invalid_request_error".to_string(),
                "model".to_string(),
            ),
            CompletionError::InvalidParams(msg) => {
                ErrorResponse::new(msg, "invalid_request_error".to_string())
            }
            CompletionError::RateLimitExceeded => ErrorResponse::new(
                "Rate limit exceeded".to_string(),
                "rate_limit_exceeded".to_string(),
            ),
            CompletionError::ProviderError(msg) => ErrorResponse::new(
                format!("Provider error: {msg}"),
                "provider_error".to_string(),
            ),
            CompletionError::InternalError(msg) => ErrorResponse::new(
                format!("Internal server error: {msg}"),
                "internal_server_error".to_string(),
            ),
        }
    }
}

pub fn generate_completion_id() -> String {
    use std::collections::hash_map::DefaultHasher;
    use std::hash::{Hash, Hasher};
    use std::time::{SystemTime, UNIX_EPOCH};

    let mut hasher = DefaultHasher::new();
    SystemTime::now()
        .duration_since(UNIX_EPOCH)
        .unwrap()
        .as_millis()
        .hash(&mut hasher);

    format!("{:x}", hasher.finish())
}

pub fn current_unix_timestamp() -> i64 {
    use std::time::{SystemTime, UNIX_EPOCH};

    SystemTime::now()
        .duration_since(UNIX_EPOCH)
        .unwrap()
        .as_secs() as i64
}

// User-related conversions helper functions

/// Convert services User to API UserResponse (without organizations and workspaces)
pub fn services_user_to_api_user(user: &services::auth::User) -> crate::models::UserResponse {
    crate::models::UserResponse {
        id: user.id.0.to_string(),
        email: user.email.clone(),
        username: user.username.clone(),
        display_name: user.display_name.clone(),
        avatar_url: user.avatar_url.clone(),
        created_at: user.created_at,
        updated_at: user.updated_at,
        last_login_at: user.last_login,
        is_active: user.is_active,
        auth_provider: user.auth_provider.clone(),
        organizations: None,
        workspaces: None,
    }
}

/// Convert services User to API UserResponse with organizations and workspaces
pub fn services_user_to_api_user_with_relations(
    user: &services::auth::User,
    organizations: Vec<crate::models::UserOrganizationResponse>,
    workspaces: Vec<crate::models::UserWorkspaceResponse>,
) -> crate::models::UserResponse {
    crate::models::UserResponse {
        id: user.id.0.to_string(),
        email: user.email.clone(),
        username: user.username.clone(),
        display_name: user.display_name.clone(),
        avatar_url: user.avatar_url.clone(),
        created_at: user.created_at,
        updated_at: user.updated_at,
        last_login_at: user.last_login,
        is_active: user.is_active,
        auth_provider: user.auth_provider.clone(),
        organizations: Some(organizations),
        workspaces: Some(workspaces),
    }
}

// Organization-related conversions helper functions

/// Convert services Organization to API OrganizationResponse
pub fn services_org_to_api_org(
    org: services::organization::ports::Organization,
) -> crate::models::OrganizationResponse {
    crate::models::OrganizationResponse {
        id: org.id.0.to_string(),
        name: org.name,
        description: org.description,
        owner_id: org.owner_id.0.to_string(),
        settings: org.settings,
        is_active: org.is_active,
        created_at: org.created_at,
        updated_at: org.updated_at,
    }
}

/// Convert API CreateOrganizationRequest to services request
pub fn api_create_org_req_to_services(
    req: crate::models::CreateOrganizationRequest,
) -> services::organization::ports::CreateOrganizationRequest {
    services::organization::ports::CreateOrganizationRequest {
        name: req.name,
        display_name: req.display_name,
        description: req.description,
    }
}

/// Convert API UpdateOrganizationRequest to services request
pub fn api_update_org_req_to_services(
    req: crate::models::UpdateOrganizationRequest,
) -> services::organization::ports::UpdateOrganizationRequest {
    services::organization::ports::UpdateOrganizationRequest {
        display_name: req.display_name,
        description: req.description,
        rate_limit: req.rate_limit,
        settings: req.settings,
    }
}

// Legacy DB conversion functions - TODO: Remove once all routes migrated
pub fn db_create_org_req_to_services(
    req: database::CreateOrganizationRequest,
) -> services::organization::ports::CreateOrganizationRequest {
    services::organization::ports::CreateOrganizationRequest {
        name: req.name,
        display_name: Some(req.display_name),
        description: req.description,
    }
}

pub fn db_update_org_req_to_services(
    req: database::UpdateOrganizationRequest,
) -> services::organization::ports::UpdateOrganizationRequest {
    services::organization::ports::UpdateOrganizationRequest {
        display_name: req.display_name,
        description: req.description,
        rate_limit: req.rate_limit,
        settings: req.settings,
    }
}

/// Convert API MemberRole to services MemberRole
pub fn api_role_to_services_role(
    role: crate::models::MemberRole,
) -> services::organization::ports::MemberRole {
    match role {
        crate::models::MemberRole::Owner => services::organization::ports::MemberRole::Owner,
        crate::models::MemberRole::Admin => services::organization::ports::MemberRole::Admin,
        crate::models::MemberRole::Member => services::organization::ports::MemberRole::Member,
    }
}

/// Convert services MemberRole to API MemberRole
pub fn services_role_to_api_role(
    role: services::organization::ports::MemberRole,
) -> crate::models::MemberRole {
    match role {
        services::organization::ports::MemberRole::Owner => crate::models::MemberRole::Owner,
        services::organization::ports::MemberRole::Admin => crate::models::MemberRole::Admin,
        services::organization::ports::MemberRole::Member => crate::models::MemberRole::Member,
    }
}

// Legacy DB role conversion functions - TODO: Remove once all routes migrated
pub fn db_role_to_member_role(
    role: database::OrganizationRole,
) -> services::organization::ports::MemberRole {
    match role {
        database::OrganizationRole::Owner => services::organization::ports::MemberRole::Owner,
        database::OrganizationRole::Admin => services::organization::ports::MemberRole::Admin,
        database::OrganizationRole::Member => services::organization::ports::MemberRole::Member,
    }
}

pub fn member_role_to_db_role(
    role: services::organization::ports::MemberRole,
) -> database::OrganizationRole {
    match role {
        services::organization::ports::MemberRole::Owner => database::OrganizationRole::Owner,
        services::organization::ports::MemberRole::Admin => database::OrganizationRole::Admin,
        services::organization::ports::MemberRole::Member => database::OrganizationRole::Member,
    }
}

/// Convert API AddOrganizationMemberRequest to services request
pub fn api_add_member_req_to_services(
    req: crate::models::AddOrganizationMemberRequest,
    user_id: uuid::Uuid,
) -> services::organization::ports::AddOrganizationMemberRequest {
    services::organization::ports::AddOrganizationMemberRequest {
        user_id,
        role: api_role_to_services_role(req.role),
    }
}

/// Convert API UpdateOrganizationMemberRequest to services request
pub fn api_update_member_req_to_services(
    req: crate::models::UpdateOrganizationMemberRequest,
) -> services::organization::ports::UpdateOrganizationMemberRequest {
    services::organization::ports::UpdateOrganizationMemberRequest {
        role: api_role_to_services_role(req.role),
    }
}

// Legacy DB member conversion functions - TODO: Remove once all routes migrated
pub fn db_add_member_req_to_services(
    req: database::AddOrganizationMemberRequest,
) -> services::organization::ports::AddOrganizationMemberRequest {
    services::organization::ports::AddOrganizationMemberRequest {
        user_id: req.user_id,
        role: db_role_to_member_role(req.role),
    }
}

pub fn db_update_member_req_to_services(
    req: database::UpdateOrganizationMemberRequest,
) -> services::organization::ports::UpdateOrganizationMemberRequest {
    services::organization::ports::UpdateOrganizationMemberRequest {
        role: db_role_to_member_role(req.role),
    }
}

/// Convert services OrganizationMember to API response
pub fn services_member_to_api_member(
    member: services::organization::ports::OrganizationMember,
) -> crate::models::OrganizationMemberResponse {
    crate::models::OrganizationMemberResponse {
        id: format!("{}_{}", member.organization_id.0, member.user_id.0),
        organization_id: member.organization_id.0.to_string(),
        user_id: member.user_id.0.to_string(),
        role: services_role_to_api_role(member.role),
        joined_at: member.joined_at,
        invited_by: None, // Not available in ports model
    }
}

// Legacy DB member conversion function - TODO: Remove once all routes migrated
pub fn services_member_to_db_member(
    member: services::organization::ports::OrganizationMember,
) -> database::OrganizationMember {
    database::OrganizationMember {
        id: uuid::Uuid::new_v4(), // Generate new ID for database
        organization_id: member.organization_id.0,
        user_id: member.user_id.0,
        role: member_role_to_db_role(member.role),
        joined_at: member.joined_at,
        invited_by: None, // Not available in ports model
    }
}

/// Convert AuthenticatedUser to services UserId
pub fn authenticated_user_to_user_id(user: AuthenticatedUser) -> services::UserId {
    services::UserId(user.0.id)
}

/// Convert API key request to workspace services format
pub fn api_key_req_to_workspace_services(
    req: crate::models::CreateApiKeyRequest,
    workspace_id: services::workspace::WorkspaceId,
    created_by_user_id: services::UserId,
) -> services::workspace::CreateApiKeyRequest {
    services::workspace::CreateApiKeyRequest {
        name: req.name,
        expires_at: req.expires_at,
        workspace_id,
        created_by_user_id,
        spend_limit: req.spend_limit.map(|limit| limit.amount),
    }
}

/// Convert workspace services ApiKey to API response
pub fn workspace_api_key_to_api_response(
    api_key: services::workspace::ApiKey,
) -> crate::models::ApiKeyResponse {
    let spend_limit = api_key
        .spend_limit
        .map(|amount| crate::models::DecimalPrice {
            amount,
            scale: 9,
            currency: "USD".to_string(),
        });

    let usage_decimal = api_key.usage.map(|amount| crate::models::DecimalPrice {
        amount,
        scale: 9,
        currency: "USD".to_string(),
    });

    // Format key_prefix with "****" to indicate it's a partial key
    let formatted_prefix = if api_key.key_prefix.len() > 6 {
        format!("{}****", &api_key.key_prefix[..6])
    } else {
        format!("{}****", api_key.key_prefix)
    };

    crate::models::ApiKeyResponse {
        id: api_key.id.0,
        name: Some(api_key.name.clone()),
        key: api_key.key,
        key_prefix: formatted_prefix,
        workspace_id: api_key.workspace_id.0.to_string(),
        created_by_user_id: api_key.created_by_user_id.0.to_string(),
        created_at: api_key.created_at,
        last_used_at: api_key.last_used_at,
        expires_at: api_key.expires_at,
        spend_limit,
        is_active: api_key.is_active,
        deleted_at: api_key.deleted_at,
        usage: usage_decimal,
    }
}

// Secure user conversion functions
/// Convert database::User to PublicUserResponse (safe for all members)
pub fn db_user_to_public_user(user: &database::User) -> PublicUserResponse {
    PublicUserResponse {
        id: user.id.to_string(),
        username: Some(user.username.clone()),
        display_name: user.display_name.clone(),
        avatar_url: user.avatar_url.clone(),
        created_at: user.created_at,
    }
}

/// Convert services::auth::User to PublicUserResponse
pub fn services_user_to_public_user(user: &services::auth::User) -> PublicUserResponse {
    PublicUserResponse {
        id: user.id.0.to_string(),
        username: Some(user.username.clone()),
        display_name: user.display_name.clone(),
        avatar_url: user.avatar_url.clone(),
        created_at: user.created_at,
    }
}

/// Convert services OrganizationMemberWithUser to API PublicOrganizationMemberResponse
pub fn services_member_with_user_to_api(
    member: services::organization::OrganizationMemberWithUser,
) -> crate::models::PublicOrganizationMemberResponse {
    crate::models::PublicOrganizationMemberResponse {
        id: format!("{}_{}", member.organization_id.0, member.user_id.0),
        organization_id: member.organization_id.0.to_string(),
        role: services_role_to_api_role(member.role),
        joined_at: member.joined_at,
        user: services_user_to_public_user(&member.user),
    }
}

/// Convert services InvitationResult to API InvitationResult
pub fn services_invitation_result_to_api(
    result: services::organization::InvitationResult,
) -> crate::models::InvitationResult {
    crate::models::InvitationResult {
        email: result.email,
        success: result.success,
        member: result.member.map(services_member_to_api_member),
        error: result.error,
    }
}

/// Convert services InvitationStatus to API InvitationStatus
pub fn services_invitation_status_to_api(
    status: services::organization::InvitationStatus,
) -> crate::models::InvitationStatus {
    match status {
        services::organization::InvitationStatus::Pending => {
            crate::models::InvitationStatus::Pending
        }
        services::organization::InvitationStatus::Accepted => {
            crate::models::InvitationStatus::Accepted
        }
        services::organization::InvitationStatus::Declined => {
            crate::models::InvitationStatus::Declined
        }
        services::organization::InvitationStatus::Expired => {
            crate::models::InvitationStatus::Expired
        }
    }
}

/// Convert services OrganizationInvitation to API OrganizationInvitationResponse
pub fn services_invitation_to_api(
    invitation: services::organization::OrganizationInvitation,
) -> crate::models::OrganizationInvitationResponse {
    crate::models::OrganizationInvitationResponse {
        id: invitation.id.to_string(),
        organization_id: invitation.organization_id.0.to_string(),
        email: invitation.email,
        role: services_role_to_api_role(invitation.role),
        invited_by_user_id: invitation.invited_by_user_id.0.to_string(),
        status: services_invitation_status_to_api(invitation.status),
        created_at: invitation.created_at,
        expires_at: invitation.expires_at,
        responded_at: invitation.responded_at,
    }
}

/// Convert database::User to AdminUserResponse (for owners/admins only)  
pub fn db_user_to_admin_user(user: &database::User) -> AdminUserResponse {
    AdminUserResponse {
        id: user.id.to_string(),
        email: user.email.clone(),
        username: Some(user.username.clone()),
        display_name: user.display_name.clone(),
        avatar_url: user.avatar_url.clone(),
        created_at: user.created_at,
        last_login_at: user.last_login_at,
        is_active: user.is_active,
        organizations: None,
    }
}

#[cfg(test)]
mod tests {
    use std::collections::HashMap;

    use super::*;

    #[test]
    fn test_message_conversion() {
        let http_msg = crate::models::Message {
            role: "user".to_string(),
            content: Some("Hello".to_string()),
            name: None,
        };

        let domain_msg: ChatMessage = (&http_msg).into();
        assert!(matches!(domain_msg.role, MessageRole::User));
        assert_eq!(domain_msg.content, Some("Hello".to_string()));

        let back_to_http: crate::models::Message = (&domain_msg).into();
        assert_eq!(back_to_http.role, "user");
        assert_eq!(back_to_http.content, Some("Hello".to_string()));
    }

    #[test]
    fn test_chat_completion_request_conversion() {
        let http_req = ChatCompletionRequest {
            model: "gpt-3.5-turbo".to_string(),
            messages: vec![crate::models::Message {
                role: "user".to_string(),
                content: Some("Test message".to_string()),
                name: None,
            }],
            max_tokens: Some(100),
            temperature: Some(0.7),
            top_p: Some(1.0),
            n: Some(1),
            stream: None,
            stop: Some(vec!["\\n".to_string()]),
            presence_penalty: None,
            frequency_penalty: None,

            extra: HashMap::new(),
        };

        let domain_params: ChatCompletionParams = (&http_req).into();
        assert_eq!(domain_params.model, "gpt-3.5-turbo");
        assert_eq!(domain_params.messages.len(), 1);
        assert_eq!(domain_params.max_tokens, Some(100));
        assert_eq!(domain_params.temperature, Some(0.7));
        assert_eq!(domain_params.stop, Some(vec!["\\n".to_string()]));
    }
}<|MERGE_RESOLUTION|>--- conflicted
+++ resolved
@@ -96,17 +96,10 @@
 #[allow(dead_code)]
 fn finish_reason_to_string(reason: &FinishReason) -> String {
     match reason {
-<<<<<<< HEAD
         FinishReason::Stop => "stop".to_string(),
         FinishReason::Length => "length".to_string(),
         FinishReason::ContentFilter => "content_filter".to_string(),
         FinishReason::ToolCalls => "tool_calls".to_string(),
-=======
-        services::FinishReason::Stop => "stop".to_string(),
-        services::FinishReason::Length => "length".to_string(),
-        services::FinishReason::ContentFilter => "content_filter".to_string(),
-        services::FinishReason::ToolCalls => "tool_calls".to_string(),
->>>>>>> 3f8b738b
     }
 }
 
