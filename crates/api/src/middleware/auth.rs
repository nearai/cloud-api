--- conflicted
+++ resolved
@@ -343,17 +343,12 @@
 /// Authenticate admin access token
 async fn authenticate_admin_access_token(
     state: &AuthState,
-<<<<<<< HEAD
     token: &str,
     current_user_agent: Option<&str>,
-) -> Result<database::models::AdminAccessToken, StatusCode> {
-=======
-    token: String,
 ) -> Result<
     database::models::AdminAccessToken,
     (StatusCode, axum::Json<crate::models::ErrorResponse>),
 > {
->>>>>>> 7654905c
     debug!("Authenticating admin access token: {}", token);
 
     match state
@@ -369,11 +364,7 @@
             Ok(admin_token)
         }
         Ok(None) => {
-<<<<<<< HEAD
             debug!("Admin access token not found, inactive, or User-Agent mismatch");
-            Err(StatusCode::UNAUTHORIZED)
-=======
-            debug!("Admin access token not found or expired");
             Err((
                 StatusCode::UNAUTHORIZED,
                 axum::Json(crate::models::ErrorResponse::new(
@@ -381,7 +372,6 @@
                     "unauthorized".to_string(),
                 )),
             ))
->>>>>>> 7654905c
         }
         Err(_) => {
             error!("Failed to validate admin access token");
