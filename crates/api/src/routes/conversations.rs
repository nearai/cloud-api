use crate::models::*;
use axum::{
    extract::{Extension, Json, Path, Query, State},
    http::StatusCode,
    response::Json as ResponseJson,
};
use serde::Deserialize;
use services::{
    conversations::{errors::ConversationError, models::ConversationId},
    responses::models::TextAnnotation,
};
use std::sync::Arc;
use tracing::debug;
use uuid::Uuid;

// Helper functions for ID conversion
fn parse_conversation_id(id_str: &str) -> Result<ConversationId, ConversationError> {
    // Handle both prefixed (conv_*) and raw UUID formats
    let uuid = if let Some(stripped) = id_str.strip_prefix("conv_") {
        Uuid::parse_str(stripped)
    } else {
        Uuid::parse_str(id_str)
    }
    .map_err(|_| ConversationError::InvalidParams(format!("Invalid conversation ID: {id_str}")))?;

    Ok(ConversationId::from(uuid))
}

// Add a function to handle error mapping for ConversationError
fn map_conversation_error_to_status(error: &ConversationError) -> StatusCode {
    match error {
        ConversationError::InvalidParams(_) => StatusCode::BAD_REQUEST,
        ConversationError::InternalError(_) => StatusCode::INTERNAL_SERVER_ERROR,
    }
}

/// Create conversation
///
/// Create a new conversation to organize chat messages.
#[utoipa::path(
    post,
    path = "/v1/conversations",
    tag = "Conversations",
    request_body = CreateConversationRequest,
    responses(
        (status = 201, description = "Conversation created", body = ConversationObject),
        (status = 400, description = "Invalid request", body = ErrorResponse),
        (status = 401, description = "Invalid or missing API key", body = ErrorResponse),
        (status = 500, description = "Server error", body = ErrorResponse)
    ),
    security(
        ("api_key" = [])
    )
)]
pub async fn create_conversation(
    State(service): State<Arc<dyn services::conversations::ports::ConversationServiceTrait>>,
    Extension(api_key): Extension<services::workspace::ApiKey>,
    Json(request): Json<CreateConversationRequest>,
) -> Result<(StatusCode, ResponseJson<ConversationObject>), (StatusCode, ResponseJson<ErrorResponse>)>
{
    debug!("Create conversation request from key: {:?}", api_key);

    // Validate the request
    if let Err(error) = request.validate() {
        return Err((
            StatusCode::BAD_REQUEST,
            ResponseJson(ErrorResponse::new(
                error,
                "invalid_request_error".to_string(),
            )),
        ));
    }

    // Parse API key ID from string to UUID
    let api_key_uuid = uuid::Uuid::parse_str(&api_key.id.0).map_err(|e| {
        (
            StatusCode::INTERNAL_SERVER_ERROR,
            ResponseJson(ErrorResponse::new(
                format!("Invalid API key ID format: {e}"),
                "internal_server_error".to_string(),
            )),
        )
    })?;

    let domain_request = services::conversations::models::ConversationRequest {
        workspace_id: api_key.workspace_id.clone(),
        api_key_id: api_key_uuid,
        metadata: request.metadata,
    };

    match service.create_conversation(domain_request.clone()).await {
        Ok(domain_conversation) => {
            let http_conversation = convert_domain_conversation_to_http(domain_conversation);
            debug!(
                "Created conversation {} for workspace {}",
                http_conversation.id, api_key.workspace_id.0
            );
            Ok((StatusCode::CREATED, ResponseJson(http_conversation)))
        }
        Err(error) => Err((
            map_conversation_error_to_status(&error),
            ResponseJson(error.into()),
        )),
    }
}

/// Get conversation
///
/// Retrieve conversation details by ID.
#[utoipa::path(
    get,
    path = "/v1/conversations/{conversation_id}",
    tag = "Conversations",
    params(
        ("conversation_id" = String, Path, description = "Conversation ID")
    ),
    responses(
        (status = 200, description = "Conversation details", body = ConversationObject),
        (status = 400, description = "Bad request", body = ErrorResponse),
        (status = 401, description = "Unauthorized", body = ErrorResponse),
        (status = 404, description = "Conversation not found", body = ErrorResponse),
        (status = 500, description = "Internal server error", body = ErrorResponse)
    ),
    security(
        ("api_key" = [])
    )
)]
pub async fn get_conversation(
    Path(conversation_id): Path<String>,
    State(service): State<Arc<dyn services::conversations::ports::ConversationServiceTrait>>,
    Extension(api_key): Extension<services::workspace::ApiKey>,
) -> Result<ResponseJson<ConversationObject>, (StatusCode, ResponseJson<ErrorResponse>)> {
    debug!(
        "Get conversation {} for workspace {}",
        conversation_id, api_key.workspace_id.0
    );

    let parsed_conversation_id = match parse_conversation_id(&conversation_id) {
        Ok(id) => id,
        Err(error) => {
            return Err((
                map_conversation_error_to_status(&error),
                ResponseJson(error.into()),
            ))
        }
    };

    match service
        .get_conversation(parsed_conversation_id, api_key.workspace_id.clone())
        .await
    {
        Ok(Some(domain_conversation)) => {
            let http_conversation = convert_domain_conversation_to_http(domain_conversation);
            Ok(ResponseJson(http_conversation))
        }
        Ok(None) => Err((
            StatusCode::NOT_FOUND,
            ResponseJson(ErrorResponse::new(
                "Conversation not found".to_string(),
                "not_found_error".to_string(),
            )),
        )),
        Err(error) => Err((
            map_conversation_error_to_status(&error),
            ResponseJson(error.into()),
        )),
    }
}

/// Update conversation
///
/// Update conversation metadata.
#[utoipa::path(
    post,
    path = "/v1/conversations/{conversation_id}",
    tag = "Conversations",
    params(
        ("conversation_id" = String, Path, description = "Conversation ID")
    ),
    request_body = UpdateConversationRequest,
    responses(
        (status = 200, description = "Conversation updated successfully", body = ConversationObject),
        (status = 400, description = "Bad request", body = ErrorResponse),
        (status = 401, description = "Unauthorized", body = ErrorResponse),
        (status = 404, description = "Conversation not found", body = ErrorResponse),
        (status = 500, description = "Internal server error", body = ErrorResponse)
    ),
    security(
        ("api_key" = [])
    )
)]
pub async fn update_conversation(
    Path(conversation_id): Path<String>,
    State(service): State<Arc<dyn services::conversations::ports::ConversationServiceTrait>>,
    Extension(api_key): Extension<services::workspace::ApiKey>,
    Json(request): Json<UpdateConversationRequest>,
) -> Result<ResponseJson<ConversationObject>, (StatusCode, ResponseJson<ErrorResponse>)> {
    debug!(
        "Update conversation {} for workspace {}",
        conversation_id, api_key.workspace_id.0
    );

    let parsed_conversation_id = match parse_conversation_id(&conversation_id) {
        Ok(id) => id,
        Err(error) => {
            return Err((
                map_conversation_error_to_status(&error),
                ResponseJson(error.into()),
            ))
        }
    };

    let metadata = request.metadata.unwrap_or_else(|| serde_json::json!({}));

    match service
        .update_conversation(
            parsed_conversation_id,
            api_key.workspace_id.clone(),
            metadata,
        )
        .await
    {
        Ok(Some(domain_conversation)) => {
            let http_conversation = convert_domain_conversation_to_http(domain_conversation);
            debug!(
                "Updated conversation {} for workspace {}",
                conversation_id, api_key.workspace_id.0
            );
            Ok(ResponseJson(http_conversation))
        }
        Ok(None) => Err((
            StatusCode::NOT_FOUND,
            ResponseJson(ErrorResponse::new(
                "Conversation not found".to_string(),
                "not_found_error".to_string(),
            )),
        )),
        Err(error) => Err((
            map_conversation_error_to_status(&error),
            ResponseJson(error.into()),
        )),
    }
}

/// Delete conversation
///
/// Delete a conversation and all its messages.
#[utoipa::path(
    delete,
    path = "/v1/conversations/{conversation_id}",
    tag = "Conversations",
    params(
        ("conversation_id" = String, Path, description = "Conversation ID")
    ),
    responses(
        (status = 200, description = "Conversation deleted successfully", body = ConversationDeleteResult),
        (status = 400, description = "Bad request", body = ErrorResponse),
        (status = 401, description = "Unauthorized", body = ErrorResponse),
        (status = 404, description = "Conversation not found", body = ErrorResponse),
        (status = 500, description = "Internal server error", body = ErrorResponse)
    ),
    security(
        ("api_key" = [])
    )
)]
pub async fn delete_conversation(
    Path(conversation_id): Path<String>,
    State(service): State<Arc<dyn services::conversations::ports::ConversationServiceTrait>>,
    Extension(api_key): Extension<services::workspace::ApiKey>,
) -> Result<ResponseJson<ConversationDeleteResult>, (StatusCode, ResponseJson<ErrorResponse>)> {
    debug!(
        "Delete conversation {} for workspace {}",
        conversation_id, api_key.workspace_id.0
    );

    let parsed_conversation_id = match parse_conversation_id(&conversation_id) {
        Ok(id) => id,
        Err(error) => {
            return Err((
                map_conversation_error_to_status(&error),
                ResponseJson(error.into()),
            ))
        }
    };

    match service
        .delete_conversation(parsed_conversation_id, api_key.workspace_id.clone())
        .await
    {
        Ok(true) => {
            debug!(
                "Deleted conversation {} for workspace {}",
                conversation_id, api_key.workspace_id.0
            );
            Ok(ResponseJson(ConversationDeleteResult {
                id: conversation_id,
                object: "conversation.deleted".to_string(),
                deleted: true,
            }))
        }
        Ok(false) => Err((
            StatusCode::NOT_FOUND,
            ResponseJson(ErrorResponse::new(
                "Conversation not found".to_string(),
                "not_found_error".to_string(),
            )),
        )),
        Err(error) => Err((
            map_conversation_error_to_status(&error),
            ResponseJson(error.into()),
        )),
    }
}

<<<<<<< HEAD
/// Pin a conversation
///
/// Pins a conversation to keep it at the top of the list.
#[utoipa::path(
    post,
    path = "/conversations/{conversation_id}/pin",
    tag = "Conversations",
    params(
        ("conversation_id" = String, Path, description = "Conversation ID")
    ),
    responses(
        (status = 200, description = "Conversation pinned successfully", body = ConversationObject),
        (status = 400, description = "Bad request", body = ErrorResponse),
        (status = 401, description = "Unauthorized", body = ErrorResponse),
        (status = 404, description = "Conversation not found", body = ErrorResponse),
        (status = 500, description = "Internal server error", body = ErrorResponse)
    ),
    security(
        ("api_key" = [])
    )
)]
pub async fn pin_conversation(
    Path(conversation_id): Path<String>,
    State(service): State<Arc<dyn services::conversations::ports::ConversationServiceTrait>>,
    Extension(api_key): Extension<services::workspace::ApiKey>,
) -> Result<ResponseJson<ConversationObject>, (StatusCode, ResponseJson<ErrorResponse>)> {
    debug!(
        "Pin conversation {} for workspace {}",
        conversation_id, api_key.workspace_id.0
    );

    let parsed_conversation_id = match parse_conversation_id(&conversation_id) {
        Ok(id) => id,
        Err(error) => {
            return Err((
                map_conversation_error_to_status(&error),
                ResponseJson(error.into()),
            ))
        }
    };

    match service
        .pin_conversation(parsed_conversation_id, api_key.workspace_id.clone(), true)
        .await
    {
        Ok(Some(domain_conversation)) => {
            let http_conversation = convert_domain_conversation_to_http(domain_conversation);
            debug!(
                "Pinned conversation {} for workspace {}",
                conversation_id, api_key.workspace_id.0
            );
            Ok(ResponseJson(http_conversation))
        }
        Ok(None) => Err((
            StatusCode::NOT_FOUND,
            ResponseJson(ErrorResponse::new(
                "Conversation not found".to_string(),
                "not_found_error".to_string(),
            )),
        )),
        Err(error) => Err((
            map_conversation_error_to_status(&error),
            ResponseJson(error.into()),
        )),
    }
}

/// Unpin a conversation
///
/// Unpins a conversation.
#[utoipa::path(
    delete,
    path = "/conversations/{conversation_id}/pin",
    tag = "Conversations",
    params(
        ("conversation_id" = String, Path, description = "Conversation ID")
    ),
    responses(
        (status = 200, description = "Conversation unpinned successfully", body = ConversationObject),
        (status = 400, description = "Bad request", body = ErrorResponse),
        (status = 401, description = "Unauthorized", body = ErrorResponse),
        (status = 404, description = "Conversation not found", body = ErrorResponse),
        (status = 500, description = "Internal server error", body = ErrorResponse)
    ),
    security(
        ("api_key" = [])
    )
)]
pub async fn unpin_conversation(
    Path(conversation_id): Path<String>,
    State(service): State<Arc<dyn services::conversations::ports::ConversationServiceTrait>>,
    Extension(api_key): Extension<services::workspace::ApiKey>,
) -> Result<ResponseJson<ConversationObject>, (StatusCode, ResponseJson<ErrorResponse>)> {
    debug!(
        "Unpin conversation {} for workspace {}",
        conversation_id, api_key.workspace_id.0
    );

    let parsed_conversation_id = match parse_conversation_id(&conversation_id) {
        Ok(id) => id,
        Err(error) => {
            return Err((
                map_conversation_error_to_status(&error),
                ResponseJson(error.into()),
            ))
        }
    };

    match service
        .pin_conversation(parsed_conversation_id, api_key.workspace_id.clone(), false)
        .await
    {
        Ok(Some(domain_conversation)) => {
            let http_conversation = convert_domain_conversation_to_http(domain_conversation);
            debug!(
                "Unpinned conversation {} for workspace {}",
                conversation_id, api_key.workspace_id.0
            );
            Ok(ResponseJson(http_conversation))
        }
        Ok(None) => Err((
            StatusCode::NOT_FOUND,
            ResponseJson(ErrorResponse::new(
                "Conversation not found".to_string(),
                "not_found_error".to_string(),
            )),
        )),
        Err(error) => Err((
            map_conversation_error_to_status(&error),
            ResponseJson(error.into()),
        )),
    }
}

/// Archive a conversation
///
/// Archives a conversation to hide it from the main list.
#[utoipa::path(
    post,
    path = "/conversations/{conversation_id}/archive",
    tag = "Conversations",
    params(
        ("conversation_id" = String, Path, description = "Conversation ID")
    ),
    responses(
        (status = 200, description = "Conversation archived successfully", body = ConversationObject),
        (status = 400, description = "Bad request", body = ErrorResponse),
        (status = 401, description = "Unauthorized", body = ErrorResponse),
        (status = 404, description = "Conversation not found", body = ErrorResponse),
        (status = 500, description = "Internal server error", body = ErrorResponse)
    ),
    security(
        ("api_key" = [])
    )
)]
pub async fn archive_conversation(
    Path(conversation_id): Path<String>,
    State(service): State<Arc<dyn services::conversations::ports::ConversationServiceTrait>>,
    Extension(api_key): Extension<services::workspace::ApiKey>,
) -> Result<ResponseJson<ConversationObject>, (StatusCode, ResponseJson<ErrorResponse>)> {
    debug!(
        "Archive conversation {} for workspace {}",
        conversation_id, api_key.workspace_id.0
    );

    let parsed_conversation_id = match parse_conversation_id(&conversation_id) {
        Ok(id) => id,
        Err(error) => {
            return Err((
                map_conversation_error_to_status(&error),
                ResponseJson(error.into()),
            ))
        }
    };

    match service
        .archive_conversation(parsed_conversation_id, api_key.workspace_id.clone(), true)
        .await
    {
        Ok(Some(domain_conversation)) => {
            let http_conversation = convert_domain_conversation_to_http(domain_conversation);
            debug!(
                "Archived conversation {} for workspace {}",
                conversation_id, api_key.workspace_id.0
            );
            Ok(ResponseJson(http_conversation))
        }
        Ok(None) => Err((
            StatusCode::NOT_FOUND,
            ResponseJson(ErrorResponse::new(
                "Conversation not found".to_string(),
                "not_found_error".to_string(),
            )),
        )),
        Err(error) => Err((
            map_conversation_error_to_status(&error),
            ResponseJson(error.into()),
        )),
    }
}

/// Unarchive a conversation
///
/// Unarchives a conversation to show it in the main list again.
#[utoipa::path(
    delete,
    path = "/conversations/{conversation_id}/archive",
    tag = "Conversations",
    params(
        ("conversation_id" = String, Path, description = "Conversation ID")
    ),
    responses(
        (status = 200, description = "Conversation unarchived successfully", body = ConversationObject),
        (status = 400, description = "Bad request", body = ErrorResponse),
        (status = 401, description = "Unauthorized", body = ErrorResponse),
        (status = 404, description = "Conversation not found", body = ErrorResponse),
        (status = 500, description = "Internal server error", body = ErrorResponse)
    ),
    security(
        ("api_key" = [])
    )
)]
pub async fn unarchive_conversation(
    Path(conversation_id): Path<String>,
    State(service): State<Arc<dyn services::conversations::ports::ConversationServiceTrait>>,
    Extension(api_key): Extension<services::workspace::ApiKey>,
) -> Result<ResponseJson<ConversationObject>, (StatusCode, ResponseJson<ErrorResponse>)> {
    debug!(
        "Unarchive conversation {} for workspace {}",
        conversation_id, api_key.workspace_id.0
    );

    let parsed_conversation_id = match parse_conversation_id(&conversation_id) {
        Ok(id) => id,
        Err(error) => {
            return Err((
                map_conversation_error_to_status(&error),
                ResponseJson(error.into()),
            ))
        }
    };

    match service
        .archive_conversation(parsed_conversation_id, api_key.workspace_id.clone(), false)
        .await
    {
        Ok(Some(domain_conversation)) => {
            let http_conversation = convert_domain_conversation_to_http(domain_conversation);
            debug!(
                "Unarchived conversation {} for workspace {}",
                conversation_id, api_key.workspace_id.0
            );
            Ok(ResponseJson(http_conversation))
        }
        Ok(None) => Err((
            StatusCode::NOT_FOUND,
            ResponseJson(ErrorResponse::new(
                "Conversation not found".to_string(),
                "not_found_error".to_string(),
            )),
        )),
        Err(error) => Err((
            map_conversation_error_to_status(&error),
            ResponseJson(error.into()),
        )),
    }
}

/// Clone a conversation
///
/// Creates a copy of an existing conversation with a new ID.
#[utoipa::path(
    post,
    path = "/conversations/{conversation_id}/clone",
    tag = "Conversations",
    params(
        ("conversation_id" = String, Path, description = "Conversation ID")
    ),
    responses(
        (status = 201, description = "Conversation cloned successfully", body = ConversationObject),
        (status = 400, description = "Bad request", body = ErrorResponse),
        (status = 401, description = "Unauthorized", body = ErrorResponse),
        (status = 404, description = "Conversation not found", body = ErrorResponse),
        (status = 500, description = "Internal server error", body = ErrorResponse)
    ),
    security(
        ("api_key" = [])
    )
)]
pub async fn clone_conversation(
    Path(conversation_id): Path<String>,
    State(service): State<Arc<dyn services::conversations::ports::ConversationServiceTrait>>,
    Extension(api_key): Extension<services::workspace::ApiKey>,
) -> Result<(StatusCode, ResponseJson<ConversationObject>), (StatusCode, ResponseJson<ErrorResponse>)>
{
    debug!(
        "Clone conversation {} for workspace {}",
        conversation_id, api_key.workspace_id.0
    );

    let parsed_conversation_id = match parse_conversation_id(&conversation_id) {
        Ok(id) => id,
        Err(error) => {
            return Err((
                map_conversation_error_to_status(&error),
                ResponseJson(error.into()),
            ))
        }
    };

    // Parse API key ID from string to UUID
    let api_key_uuid = uuid::Uuid::parse_str(&api_key.id.0).map_err(|e| {
        (
            StatusCode::INTERNAL_SERVER_ERROR,
            ResponseJson(ErrorResponse::new(
                format!("Invalid API key ID format: {e}"),
                "internal_server_error".to_string(),
            )),
        )
    })?;

    match service
        .clone_conversation(
            parsed_conversation_id,
            api_key.workspace_id.clone(),
            api_key_uuid,
        )
        .await
    {
        Ok(Some(domain_conversation)) => {
            let http_conversation = convert_domain_conversation_to_http(domain_conversation);
            debug!(
                "Cloned conversation {} -> {} for workspace {}",
                conversation_id, http_conversation.id, api_key.workspace_id.0
            );
            Ok((StatusCode::CREATED, ResponseJson(http_conversation)))
        }
        Ok(None) => Err((
            StatusCode::NOT_FOUND,
            ResponseJson(ErrorResponse::new(
                "Conversation not found".to_string(),
                "not_found_error".to_string(),
            )),
        )),
        Err(error) => Err((
            map_conversation_error_to_status(&error),
            ResponseJson(error.into()),
        )),
    }
}

/// List items in a conversation (extracts from responses)
=======
/// List conversation messages
>>>>>>> 1a01d6db
///
/// Get all messages and responses in a conversation, sorted by creation time.
#[utoipa::path(
    get,
    path = "/v1/conversations/{conversation_id}/items",
    tag = "Conversations",
    params(
        ("conversation_id" = String, Path, description = "Conversation ID"),
        ("limit" = Option<i64>, Query, description = "Maximum number of items to return"),
        ("offset" = Option<i64>, Query, description = "Number of items to skip")
    ),
    responses(
        (status = 200, description = "List of conversation items", body = ConversationItemList),
        (status = 400, description = "Bad request", body = ErrorResponse),
        (status = 401, description = "Unauthorized", body = ErrorResponse),
        (status = 404, description = "Conversation not found", body = ErrorResponse),
        (status = 500, description = "Internal server error", body = ErrorResponse)
    ),
    security(
        ("api_key" = [])
    )
)]
pub async fn list_conversation_items(
    Path(conversation_id): Path<String>,
    Query(params): Query<ListItemsQuery>,
    State(service): State<Arc<dyn services::conversations::ports::ConversationServiceTrait>>,
    Extension(api_key): Extension<services::workspace::ApiKey>,
) -> Result<ResponseJson<ConversationItemList>, (StatusCode, ResponseJson<ErrorResponse>)> {
    debug!(
        "List items in conversation {} for workspace {}",
        conversation_id, api_key.workspace_id.0
    );

    // Validate limit parameter
    if params.limit <= 0 || params.limit > 1000 {
        return Err((
            StatusCode::BAD_REQUEST,
            ResponseJson(ErrorResponse::new(
                "Limit must be between 1 and 1000".to_string(),
                "invalid_request_error".to_string(),
            )),
        ));
    }

    let parsed_conversation_id = match parse_conversation_id(&conversation_id) {
        Ok(id) => id,
        Err(error) => {
            return Err((
                map_conversation_error_to_status(&error),
                ResponseJson(error.into()),
            ))
        }
    };

    // Request limit + 1 items to determine if there are more
    let fetch_limit = params.limit + 1;

    // Get items from conversation service
    match service
        .list_conversation_items(
            parsed_conversation_id,
            api_key.workspace_id.clone(),
            params.after.clone(),
            fetch_limit,
        )
        .await
    {
        Ok(items) => {
            // Convert ResponseOutputItems to ConversationItems
            let http_items: Vec<ConversationItem> = items
                .into_iter()
                .map(convert_output_item_to_conversation_item)
                .collect();

            // Now check has_more and truncate AFTER filtering
            let has_more = http_items.len() > params.limit as usize;
            let http_items = if has_more {
                http_items.into_iter().take(params.limit as usize).collect()
            } else {
                http_items
            };

            let first_id = http_items.first().map(get_item_id).unwrap_or_default();
            let last_id = http_items.last().map(get_item_id).unwrap_or_default();

            Ok(ResponseJson(ConversationItemList {
                object: "list".to_string(),
                data: http_items,
                first_id,
                last_id,
                has_more,
            }))
        }
        Err(error) => Err((
            map_conversation_error_to_status(&error),
            ResponseJson(error.into()),
        )),
    }
}

/// Create items in a conversation (for backfilling)
///
/// Adds items to a conversation, allowing API callers to backfill conversations.
#[utoipa::path(
    post,
    path = "/v1/conversations/{conversation_id}/items",
    tag = "Conversations",
    params(
        ("conversation_id" = String, Path, description = "Conversation ID"),
        ("include" = Option<Vec<String>>, Query, description = "Additional fields to include in the response")
    ),
    request_body = CreateConversationItemsRequest,
    responses(
        (status = 200, description = "Items created successfully", body = ConversationItemList),
        (status = 400, description = "Bad request", body = ErrorResponse),
        (status = 401, description = "Unauthorized", body = ErrorResponse),
        (status = 404, description = "Conversation not found", body = ErrorResponse),
        (status = 500, description = "Internal server error", body = ErrorResponse)
    ),
    security(
        ("api_key" = [])
    )
)]
pub async fn create_conversation_items(
    Path(conversation_id): Path<String>,
    State(service): State<Arc<dyn services::conversations::ports::ConversationServiceTrait>>,
    Extension(api_key): Extension<services::workspace::ApiKey>,
    Json(request): Json<CreateConversationItemsRequest>,
) -> Result<ResponseJson<ConversationItemList>, (StatusCode, ResponseJson<ErrorResponse>)> {
    debug!(
        "Create items in conversation {} for workspace {}",
        conversation_id, api_key.workspace_id.0
    );

    // Validate items count (max 20 items per request)
    if request.items.is_empty() {
        return Err((
            StatusCode::BAD_REQUEST,
            ResponseJson(ErrorResponse::new(
                "Items array cannot be empty".to_string(),
                "invalid_request_error".to_string(),
            )),
        ));
    }

    if request.items.len() > 20 {
        return Err((
            StatusCode::BAD_REQUEST,
            ResponseJson(ErrorResponse::new(
                "Cannot add more than 20 items at a time".to_string(),
                "invalid_request_error".to_string(),
            )),
        ));
    }

    let parsed_conversation_id = match parse_conversation_id(&conversation_id) {
        Ok(id) => id,
        Err(error) => {
            return Err((
                map_conversation_error_to_status(&error),
                ResponseJson(error.into()),
            ))
        }
    };

    // Parse API key ID from string to UUID
    let api_key_uuid = uuid::Uuid::parse_str(&api_key.id.0).map_err(|e| {
        (
            StatusCode::INTERNAL_SERVER_ERROR,
            ResponseJson(ErrorResponse::new(
                format!("Invalid API key ID format: {e}"),
                "internal_server_error".to_string(),
            )),
        )
    })?;

    // Convert input items to response output items
    let response_items: Vec<services::responses::models::ResponseOutputItem> = request
        .items
        .into_iter()
        .map(convert_input_item_to_response_item)
        .collect::<Result<Vec<_>, _>>()
        .map_err(|e| {
            (
                StatusCode::BAD_REQUEST,
                ResponseJson(ErrorResponse::new(
                    format!("Failed to convert input item: {e}"),
                    "invalid_request_error".to_string(),
                )),
            )
        })?;

    // Create items via service
    match service
        .create_conversation_items(
            parsed_conversation_id,
            api_key.workspace_id.clone(),
            api_key_uuid,
            response_items,
        )
        .await
    {
        Ok(created_items) => {
            // Convert response items back to conversation items
            let http_items: Vec<ConversationItem> = created_items
                .into_iter()
                .map(convert_output_item_to_conversation_item)
                .collect();

            let first_id = http_items.first().map(get_item_id).unwrap_or_default();
            let last_id = http_items.last().map(get_item_id).unwrap_or_default();

            Ok(ResponseJson(ConversationItemList {
                object: "list".to_string(),
                data: http_items,
                first_id,
                last_id,
                has_more: false,
            }))
        }
        Err(error) => Err((
            map_conversation_error_to_status(&error),
            ResponseJson(error.into()),
        )),
    }
}

// Helper functions

fn convert_input_item_to_response_item(
    item: ConversationInputItem,
) -> Result<services::responses::models::ResponseOutputItem, String> {
    match item {
        ConversationInputItem::Message { role, content, .. } => {
            // Convert ConversationContent to ResponseOutputContent
            let response_content = match content {
                ConversationContent::Text(text) => {
                    vec![
                        services::responses::models::ResponseOutputContent::OutputText {
                            text: text.trim().to_string(),
                            annotations: vec![],
                            logprobs: vec![],
                        },
                    ]
                }
                ConversationContent::Parts(parts) => {
                    parts
                        .into_iter()
                        .filter_map(|part| match part {
                            ConversationContentPart::InputText { text } => Some(
                                services::responses::models::ResponseOutputContent::OutputText {
                                    text: text.trim().to_string(),
                                    annotations: vec![],
                                    logprobs: vec![],
                                },
                            ),
                            ConversationContentPart::InputImage { .. } => {
                                // TODO: Handle image content
                                None
                            }
                            ConversationContentPart::OutputText { text, .. } => Some(
                                services::responses::models::ResponseOutputContent::OutputText {
                                    text: text.trim().to_string(),
                                    annotations: vec![],
                                    logprobs: vec![],
                                },
                            ),
                        })
                        .collect()
                }
            };

            if response_content.is_empty() {
                return Err("Message content cannot be empty".to_string());
            }

            Ok(services::responses::models::ResponseOutputItem::Message {
                id: format!("msg_{}", uuid::Uuid::new_v4().simple()),
                response_id: String::new(), // Will be enriched by repository
                previous_response_id: None, // Will be enriched by repository
                next_response_ids: vec![],  // Will be enriched by repository
                created_at: 0,              // Will be enriched by repository
                status: services::responses::models::ResponseItemStatus::Completed,
                role,
                content: response_content,
                model: String::new(), // Will be enriched by repository
            })
        }
    }
}

fn convert_output_item_to_conversation_item(
    item: services::responses::models::ResponseOutputItem,
) -> ConversationItem {
    use services::responses::models::ResponseOutputItem;

    match item {
        ResponseOutputItem::Message {
            id,
            response_id,
            previous_response_id,
            next_response_ids,
            created_at,
            status,
            role,
            content,
            model,
        } => {
            // Convert ResponseOutputContent to ConversationContentPart
            // For user messages, use input_text; for assistant/system, use output_text
            let is_user_message = role == "user";
            let conv_content: Vec<ConversationContentPart> = content
                .into_iter()
                .filter_map(|c| match c {
                    services::responses::models::ResponseOutputContent::OutputText {
                        text,
                        annotations,
                        logprobs: _,
                    } => {
                        if is_user_message {
                            // User messages should use input_text format
                            Some(ConversationContentPart::InputText { text })
                        } else {
                            // Assistant/system messages use output_text format
                            Some(ConversationContentPart::OutputText {
                                text,
                                annotations: Some(
                                    annotations
                                        .into_iter()
                                        .map(convert_text_annotation)
                                        .map(|a| serde_json::to_value(a).unwrap())
                                        .collect(),
                                ),
                            })
                        }
                    }
                    _ => None,
                })
                .collect();

            ConversationItem::Message {
                id,
                response_id,
                previous_response_id,
                next_response_ids,
                created_at,
                status: convert_response_item_status(status),
                role,
                content: conv_content,
                metadata: None,
                model,
            }
        }
        ResponseOutputItem::ToolCall {
            id,
            response_id,
            previous_response_id,
            next_response_ids,
            created_at,
            status,
            tool_type,
            function,
            model,
        } => ConversationItem::ToolCall {
            id,
            response_id,
            previous_response_id,
            next_response_ids,
            created_at,
            status: convert_response_item_status(status),
            tool_type,
            function: ConversationItemFunction {
                name: function.name,
                arguments: function.arguments,
            },
            model,
        },
        ResponseOutputItem::WebSearchCall {
            id,
            response_id,
            previous_response_id,
            next_response_ids,
            created_at,
            status,
            action,
            model,
        } => ConversationItem::WebSearchCall {
            id,
            response_id,
            previous_response_id,
            next_response_ids,
            created_at,
            status: convert_response_item_status(status),
            action: match action {
                services::responses::models::WebSearchAction::Search { query } => {
                    ConversationItemWebSearchAction::Search { query }
                }
            },
            model,
        },
        ResponseOutputItem::Reasoning {
            id,
            response_id,
            previous_response_id,
            next_response_ids,
            created_at,
            status,
            summary,
            content,
            model,
        } => ConversationItem::Reasoning {
            id,
            response_id,
            previous_response_id,
            next_response_ids,
            created_at,
            status: convert_response_item_status(status),
            summary,
            content,
            model,
        },
    }
}

fn convert_text_annotation(
    annotation: services::responses::models::TextAnnotation,
) -> TextAnnotation {
    match annotation {
        services::responses::models::TextAnnotation::UrlCitation {
            start_index,
            end_index,
            title,
            url,
        } => TextAnnotation::UrlCitation {
            start_index,
            end_index,
            title,
            url,
        },
    }
}

fn convert_response_item_status(
    status: services::responses::models::ResponseItemStatus,
) -> ResponseItemStatus {
    match status {
        services::responses::models::ResponseItemStatus::Completed => ResponseItemStatus::Completed,
        services::responses::models::ResponseItemStatus::Failed => ResponseItemStatus::Failed,
        services::responses::models::ResponseItemStatus::InProgress => {
            ResponseItemStatus::InProgress
        }
        services::responses::models::ResponseItemStatus::Cancelled => ResponseItemStatus::Cancelled,
    }
}

fn convert_domain_conversation_to_http(
    domain_conversation: services::conversations::models::Conversation,
) -> ConversationObject {
    ConversationObject {
        id: domain_conversation.id.to_string(),
        object: "conversation".to_string(),
        created_at: domain_conversation.created_at.timestamp(),
        metadata: domain_conversation.metadata,
    }
}

fn get_item_id(item: &ConversationItem) -> String {
    match item {
        ConversationItem::Message { id, .. } => id.clone(),
        ConversationItem::ToolCall { id, .. } => id.clone(),
        ConversationItem::WebSearchCall { id, .. } => id.clone(),
        ConversationItem::Reasoning { id, .. } => id.clone(),
    }
}

// Add conversion from ConversationError to ErrorResponse
impl From<ConversationError> for ErrorResponse {
    fn from(err: ConversationError) -> Self {
        match err {
            ConversationError::InvalidParams(msg) => {
                ErrorResponse::new(msg, "invalid_request_error".to_string())
            }
            ConversationError::InternalError(msg) => ErrorResponse::new(
                format!("Internal server error: {msg}"),
                "internal_server_error".to_string(),
            ),
        }
    }
}

// Query parameter structs
#[derive(Debug, Deserialize)]
pub struct ListItemsQuery {
    #[serde(default = "crate::routes::common::default_limit")]
    pub limit: i64,
    #[serde(default)]
    pub offset: i64,
    pub order: Option<String>, // "asc" or "desc"
    pub after: Option<String>,
    pub include: Option<Vec<String>>,
}<|MERGE_RESOLUTION|>--- conflicted
+++ resolved
@@ -312,7 +312,6 @@
     }
 }
 
-<<<<<<< HEAD
 /// Pin a conversation
 ///
 /// Pins a conversation to keep it at the top of the list.
@@ -664,10 +663,7 @@
     }
 }
 
-/// List items in a conversation (extracts from responses)
-=======
 /// List conversation messages
->>>>>>> 1a01d6db
 ///
 /// Get all messages and responses in a conversation, sorted by creation time.
 #[utoipa::path(
