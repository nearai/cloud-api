--- conflicted
+++ resolved
@@ -77,7 +77,6 @@
             let response = services_member_to_api_member(member);
             Ok(Json(response))
         }
-<<<<<<< HEAD
         Err(OrganizationError::NotFound) => Err((
             StatusCode::NOT_FOUND,
             Json(ErrorResponse::new(
@@ -109,15 +108,6 @@
                     "internal_server_error".to_string(),
                 )),
             ))
-=======
-        Err(OrganizationError::UserNotFound) => Err(StatusCode::NOT_FOUND),
-        Err(OrganizationError::Unauthorized(_)) => Err(StatusCode::FORBIDDEN),
-        Err(OrganizationError::InvalidParams(_)) => Err(StatusCode::BAD_REQUEST),
-        Err(OrganizationError::AlreadyMember) => Err(StatusCode::CONFLICT),
-        Err(_) => {
-            error!("Failed to add organization member");
-            Err(StatusCode::INTERNAL_SERVER_ERROR)
->>>>>>> 8ddf62c2
         }
     }
 }
@@ -215,13 +205,12 @@
                 },
             ))
         }
-<<<<<<< HEAD
         Err(OrganizationError::Unauthorized(msg)) => Err((
             StatusCode::FORBIDDEN,
             Json(ErrorResponse::new(msg, "forbidden".to_string())),
         )),
-        Err(e) => {
-            error!("Failed to invite organization members: {}", e);
+        Err(_) => {
+            error!("Failed to invite organization members");
             Err((
                 StatusCode::INTERNAL_SERVER_ERROR,
                 Json(ErrorResponse::new(
@@ -229,12 +218,6 @@
                     "internal_server_error".to_string(),
                 )),
             ))
-=======
-        Err(OrganizationError::Unauthorized(_)) => Err(StatusCode::FORBIDDEN),
-        Err(_) => {
-            error!("Failed to invite organization members");
-            Err(StatusCode::INTERNAL_SERVER_ERROR)
->>>>>>> 8ddf62c2
         }
     }
 }
@@ -287,7 +270,6 @@
             let response = services_member_to_api_member(member);
             Ok(Json(response))
         }
-<<<<<<< HEAD
         Err(OrganizationError::Unauthorized(msg)) => Err((
             StatusCode::FORBIDDEN,
             Json(ErrorResponse::new(msg, "forbidden".to_string())),
@@ -297,7 +279,7 @@
             Json(ErrorResponse::new(msg, "bad_request".to_string())),
         )),
         Err(e) => {
-            error!("Failed to update organization member: {}", e);
+            error!("Failed to update organization member");
             Err((
                 StatusCode::INTERNAL_SERVER_ERROR,
                 Json(ErrorResponse::new(
@@ -305,13 +287,6 @@
                     "internal_server_error".to_string(),
                 )),
             ))
-=======
-        Err(OrganizationError::Unauthorized(_)) => Err(StatusCode::FORBIDDEN),
-        Err(OrganizationError::InvalidParams(_)) => Err(StatusCode::BAD_REQUEST),
-        Err(_) => {
-            error!("Failed to update organization member");
-            Err(StatusCode::INTERNAL_SERVER_ERROR)
->>>>>>> 8ddf62c2
         }
     }
 }
@@ -378,9 +353,8 @@
                 Json(ErrorResponse::new(msg, "bad_request".to_string())),
             ))
         }
-<<<<<<< HEAD
-        Err(e) => {
-            error!("Failed to remove organization member: {}", e);
+        Err(_) => {
+            error!("Failed to remove organization member");
             Err((
                 StatusCode::INTERNAL_SERVER_ERROR,
                 Json(ErrorResponse::new(
@@ -388,11 +362,6 @@
                     "internal_server_error".to_string(),
                 )),
             ))
-=======
-        Err(_) => {
-            error!("Failed to remove organization member");
-            Err(StatusCode::INTERNAL_SERVER_ERROR)
->>>>>>> 8ddf62c2
         }
     }
 }
