use crate::{
    conversions::{
        api_role_to_services_role, authenticated_user_to_user_id,
        services_invitation_result_to_api, services_member_to_api_member,
        services_member_with_user_to_api,
    },
    middleware::AuthenticatedUser,
    models::{ErrorResponse, ListOrganizationMembersResponse, PublicOrganizationMemberResponse},
    routes::api::AppState,
};
use axum::{
    extract::{Extension, Json, Path, Query, State},
    http::StatusCode,
    response::Json as ResponseJson,
};
use serde::Deserialize;
use services::organization::{OrganizationError, OrganizationId};
use tracing::{debug, error, warn};
use uuid::Uuid;

/// Add a member to an organization
///
/// Adds a new member to the organization. The authenticated user must be an owner or admin.
#[utoipa::path(
    post,
    path = "/organizations/{org_id}/members",
    tag = "Organization Members",
    params(
        ("org_id" = Uuid, Path, description = "Organization ID")
    ),
    request_body = crate::models::AddOrganizationMemberRequest,
    responses(
        (status = 200, description = "Member added successfully", body = crate::models::OrganizationMemberResponse),
        (status = 401, description = "Unauthorized", body = ErrorResponse),
        (status = 403, description = "Forbidden - not an admin or owner", body = ErrorResponse),
        (status = 404, description = "User not found", body = ErrorResponse),
        (status = 409, description = "User is already a member", body = ErrorResponse),
        (status = 500, description = "Internal server error", body = ErrorResponse)
    ),
    security(
        ("session_token" = [])
    )
)]
pub async fn add_organization_member(
    State(app_state): State<AppState>,
    Extension(user): Extension<AuthenticatedUser>,
    Path(org_id): Path<Uuid>,
    Json(request): Json<crate::models::AddOrganizationMemberRequest>,
) -> Result<Json<crate::models::OrganizationMemberResponse>, (StatusCode, Json<ErrorResponse>)> {
    debug!(
        "Adding member to organization: {} by user: {}",
        org_id, user.0.id
    );

    // Convert user_id from String to Uuid
    let user_id_to_add = request.user_id.parse::<Uuid>().map_err(|_| {
        (
            StatusCode::BAD_REQUEST,
            Json(ErrorResponse::new(
                "Invalid user ID".to_string(),
                "bad_request".to_string(),
            )),
        )
    })?;

    let organization_id = OrganizationId(org_id);
    let requester_id = authenticated_user_to_user_id(user);
    let new_member_id = services::auth::UserId(user_id_to_add);
    let role = api_role_to_services_role(request.role);

    match app_state
        .organization_service
        .add_member_validated(organization_id, requester_id, new_member_id, role)
        .await
    {
        Ok(member) => {
            let response = services_member_to_api_member(member);
            Ok(Json(response))
        }
        Err(OrganizationError::NotFound) => Err((
            StatusCode::NOT_FOUND,
            Json(ErrorResponse::new(
                "Organization not found".to_string(),
                "not_found".to_string(),
            )),
        )),
        Err(OrganizationError::Unauthorized(msg)) => Err((
            StatusCode::FORBIDDEN,
            Json(ErrorResponse::new(msg, "forbidden".to_string())),
        )),
        Err(OrganizationError::InvalidParams(msg)) => Err((
            StatusCode::BAD_REQUEST,
            Json(ErrorResponse::new(msg, "bad_request".to_string())),
        )),
        Err(OrganizationError::AlreadyMember) => Err((
            StatusCode::CONFLICT,
            Json(ErrorResponse::new(
                "Already a member".to_string(),
                "conflict".to_string(),
            )),
        )),
        Err(e) => {
            error!("Failed to add organization member: {}", e);
            Err((
                StatusCode::INTERNAL_SERVER_ERROR,
                Json(ErrorResponse::new(
                    "Failed to add organization member".to_string(),
                    "internal_server_error".to_string(),
                )),
            ))
        }
    }
}

/// Invite users to an organization by email
///
/// Invites multiple users to the organization by their email addresses. The authenticated user must be an owner or admin.
/// Returns results for each invitation attempt, including successes and failures.
#[utoipa::path(
    post,
    path = "/organizations/{org_id}/members/invite-by-email",
    tag = "Organization Members",
    params(
        ("org_id" = Uuid, Path, description = "Organization ID")
    ),
    request_body = crate::models::InviteOrganizationMemberByEmailRequest,
    responses(
        (status = 200, description = "Invitation results (may include partial failures)", body = crate::models::InviteOrganizationMemberByEmailResponse),
        (status = 400, description = "Bad request - empty invitation list", body = ErrorResponse),
        (status = 401, description = "Unauthorized", body = ErrorResponse),
        (status = 403, description = "Forbidden - not an admin or owner", body = ErrorResponse),
        (status = 500, description = "Internal server error", body = ErrorResponse)
    ),
    security(
        ("session_token" = [])
    )
)]
pub async fn invite_organization_member_by_email(
    State(app_state): State<AppState>,
    Extension(user): Extension<AuthenticatedUser>,
    Path(org_id): Path<Uuid>,
    Json(request): Json<crate::models::InviteOrganizationMemberByEmailRequest>,
) -> Result<
    Json<crate::models::InviteOrganizationMemberByEmailResponse>,
    (StatusCode, Json<ErrorResponse>),
> {
    debug!(
        "Inviting {} members by email to organization: {} by user: {}",
        request.invitations.len(),
        org_id,
        user.0.id
    );

    // Validate request
    if request.invitations.is_empty() {
        return Err((
            StatusCode::BAD_REQUEST,
            Json(ErrorResponse::new(
                "Empty invitations".to_string(),
                "bad_request".to_string(),
            )),
        ));
    }

    let organization_id = OrganizationId(org_id);
    let requester_id = authenticated_user_to_user_id(user);

    // Convert API invitations to service format (email, role pairs)
    let invitations: Vec<(String, services::organization::MemberRole)> = request
        .invitations
        .into_iter()
        .map(|inv| (inv.email, api_role_to_services_role(inv.role)))
        .collect();

    // Create invitations (supports unregistered users)
    const DEFAULT_EXPIRATION_HOURS: i64 = 168; // 7 days
    match app_state
        .organization_service
        .create_invitations(
            organization_id,
            requester_id,
            invitations,
            DEFAULT_EXPIRATION_HOURS,
        )
        .await
    {
        Ok(batch_response) => {
            debug!(
                "Invitation results: {} total, {} successful, {} failed",
                batch_response.total, batch_response.successful, batch_response.failed
            );

            let results = batch_response
                .results
                .into_iter()
                .map(services_invitation_result_to_api)
                .collect();

            Ok(Json(
                crate::models::InviteOrganizationMemberByEmailResponse {
                    results,
                    total: batch_response.total,
                    successful: batch_response.successful,
                    failed: batch_response.failed,
                },
            ))
        }
        Err(OrganizationError::Unauthorized(msg)) => Err((
            StatusCode::FORBIDDEN,
            Json(ErrorResponse::new(msg, "forbidden".to_string())),
        )),
        Err(_) => {
            error!("Failed to invite organization members");
            Err((
                StatusCode::INTERNAL_SERVER_ERROR,
                Json(ErrorResponse::new(
                    "Failed to invite organization members".to_string(),
                    "internal_server_error".to_string(),
                )),
            ))
        }
    }
}

/// Update an organization member's role
///
/// Updates a member's role in the organization. The authenticated user must be an owner or admin.
/// Only owners can promote members to owner role.
#[utoipa::path(
    put,
    path = "/organizations/{org_id}/members/{user_id}",
    tag = "Organization Members",
    params(
        ("org_id" = Uuid, Path, description = "Organization ID"),
        ("user_id" = Uuid, Path, description = "User ID of the member to update")
    ),
    request_body = crate::models::UpdateOrganizationMemberRequest,
    responses(
        (status = 200, description = "Member updated successfully", body = crate::models::OrganizationMemberResponse),
        (status = 401, description = "Unauthorized", body = ErrorResponse),
        (status = 403, description = "Forbidden - not an admin or owner", body = ErrorResponse),
        (status = 500, description = "Internal server error", body = ErrorResponse)
    ),
    security(
        ("session_token" = [])
    )
)]
pub async fn update_organization_member(
    State(app_state): State<AppState>,
    Extension(user): Extension<AuthenticatedUser>,
    Path((org_id, user_id)): Path<(Uuid, Uuid)>,
    Json(request): Json<crate::models::UpdateOrganizationMemberRequest>,
) -> Result<Json<crate::models::OrganizationMemberResponse>, (StatusCode, Json<ErrorResponse>)> {
    debug!(
        "Updating member {} in organization: {} by user: {}",
        user_id, org_id, user.0.id
    );

    let organization_id = OrganizationId(org_id);
    let requester_id = authenticated_user_to_user_id(user);
    let member_id = services::auth::UserId(user_id);
    let new_role = api_role_to_services_role(request.role);

    match app_state
        .organization_service
        .update_member_role_validated(organization_id, requester_id, member_id, new_role)
        .await
    {
        Ok(member) => {
            let response = services_member_to_api_member(member);
            Ok(Json(response))
        }
        Err(OrganizationError::Unauthorized(msg)) => Err((
            StatusCode::FORBIDDEN,
            Json(ErrorResponse::new(msg, "forbidden".to_string())),
        )),
        Err(OrganizationError::InvalidParams(msg)) => Err((
            StatusCode::BAD_REQUEST,
            Json(ErrorResponse::new(msg, "bad_request".to_string())),
        )),
        Err(_) => {
            error!("Failed to update organization member");
            Err((
                StatusCode::INTERNAL_SERVER_ERROR,
                Json(ErrorResponse::new(
                    "Failed to update organization member".to_string(),
                    "internal_server_error".to_string(),
                )),
            ))
        }
    }
}

/// Remove a member from an organization
///
/// Removes a member from the organization. The authenticated user must be an owner or admin,
/// or the member can remove themselves. The last owner cannot be removed.
#[utoipa::path(
    delete,
    path = "/organizations/{org_id}/members/{user_id}",
    tag = "Organization Members",
    params(
        ("org_id" = Uuid, Path, description = "Organization ID"),
        ("user_id" = Uuid, Path, description = "User ID of the member to remove")
    ),
    responses(
        (status = 204, description = "Member removed successfully"),
        (status = 400, description = "Bad request - cannot remove last owner", body = ErrorResponse),
        (status = 401, description = "Unauthorized", body = ErrorResponse),
        (status = 403, description = "Forbidden - not an admin or owner", body = ErrorResponse),
        (status = 404, description = "Member not found", body = ErrorResponse),
        (status = 500, description = "Internal server error", body = ErrorResponse)
    ),
    security(
        ("session_token" = [])
    )
)]
pub async fn remove_organization_member(
    State(app_state): State<AppState>,
    Extension(user): Extension<AuthenticatedUser>,
    Path((org_id, user_id)): Path<(Uuid, Uuid)>,
) -> Result<StatusCode, (StatusCode, Json<ErrorResponse>)> {
    debug!(
        "Removing member {} from organization: {} by user: {}",
        user_id, org_id, user.0.id
    );

    let organization_id = OrganizationId(org_id);
    let requester_id = authenticated_user_to_user_id(user);
    let member_id = services::auth::UserId(user_id);

    match app_state
        .organization_service
        .remove_member_validated(organization_id, requester_id, member_id)
        .await
    {
        Ok(true) => Ok(StatusCode::NO_CONTENT),
        Ok(false) => Err((
            StatusCode::NOT_FOUND,
            Json(ErrorResponse::new(
                "Organization member not found".to_string(),
                "not_found".to_string(),
            )),
        )),
        Err(OrganizationError::Unauthorized(msg)) => Err((
            StatusCode::FORBIDDEN,
            Json(ErrorResponse::new(msg, "forbidden".to_string())),
        )),
        Err(OrganizationError::InvalidParams(msg)) => {
            error!("Cannot remove member: {}", msg);
            Err((
                StatusCode::BAD_REQUEST,
                Json(ErrorResponse::new(msg, "bad_request".to_string())),
            ))
        }
        Err(_) => {
            error!("Failed to remove organization member");
            Err((
                StatusCode::INTERNAL_SERVER_ERROR,
                Json(ErrorResponse::new(
                    "Failed to remove organization member".to_string(),
                    "internal_server_error".to_string(),
                )),
            ))
        }
    }
}

/// Query parameters for listing organization members
#[derive(Debug, Deserialize)]
pub struct ListMembersParams {
    #[serde(default = "crate::routes::common::default_limit")]
    pub limit: i64,
    #[serde(default)]
    pub offset: i64,
}

/// List organization members with limited user information
///
/// Returns limited user information for privacy and security:
/// - All members: See only public user info (username, display name, avatar)
/// - Sensitive data (email, last login, etc.) is not exposed to any organization members
#[utoipa::path(
    get,
    path = "/organizations/{org_id}/members",
    tag = "Organization Members",
    params(
        ("org_id" = Uuid, Path, description = "Organization ID"),
        ("limit" = Option<i64>, Query, description = "Number of records to return (default: 100, max: 1000)"),
        ("offset" = Option<i64>, Query, description = "Offset for pagination (default: 0)")
    ),
    responses(
        (status = 200, description = "List of organization members with public user information", body = ListOrganizationMembersResponse),
        (status = 401, description = "Unauthorized", body = ErrorResponse),
        (status = 403, description = "Forbidden - not a member of the organization", body = ErrorResponse),
        (status = 500, description = "Internal server error", body = ErrorResponse)
    ),
    security(
        ("session_token" = [])
    )
)]
pub async fn list_organization_members(
    State(app_state): State<AppState>,
    Extension(user): Extension<AuthenticatedUser>,
    Path(org_id): Path<Uuid>,
    Query(params): Query<ListMembersParams>,
) -> Result<Json<ListOrganizationMembersResponse>, (StatusCode, ResponseJson<ErrorResponse>)> {
    let user_id = user.0.id;
    debug!(
        "Listing members for organization: {} for user: {} (limit: {}, offset: {})",
        org_id, user_id, params.limit, params.offset
    );

    crate::routes::common::validate_limit_offset(params.limit, params.offset)?;

    let organization_id = OrganizationId(org_id);
    let requester_id = authenticated_user_to_user_id(user);

    // Get total count from service
    let total = match app_state
        .organization_service
        .get_member_count(organization_id.clone(), requester_id.clone())
        .await
    {
        Ok(count) => count,
        Err(services::organization::OrganizationError::Unauthorized(msg)) => {
            return Err((
                StatusCode::FORBIDDEN,
                ResponseJson(ErrorResponse::new(msg, "forbidden".to_string())),
            ));
        }
        Err(services::organization::OrganizationError::NotFound) => {
            return Err((
                StatusCode::NOT_FOUND,
                ResponseJson(ErrorResponse::new(
                    "Organization not found".to_string(),
                    "not_found".to_string(),
                )),
            ));
        }
        Err(_) => {
            error!("Failed to count organization members");
            return Err((
                StatusCode::INTERNAL_SERVER_ERROR,
                ResponseJson(ErrorResponse::new(
                    "Failed to count organization members".to_string(),
                    "internal_server_error".to_string(),
                )),
            ));
        }
    };

    match app_state
        .organization_service
        .get_members_with_users_paginated(
            organization_id,
            requester_id,
            params.limit,
            params.offset,
        )
        .await
    {
        Ok(members) => {
            let member_responses: Vec<PublicOrganizationMemberResponse> = members
                .into_iter()
                .map(services_member_with_user_to_api)
                .collect();

            debug!(
                "Returning {} members for organization {} with public access level (total: {})",
                member_responses.len(),
                org_id,
                total
            );

            Ok(Json(ListOrganizationMembersResponse {
                members: member_responses,
                total,
                limit: params.limit,
                offset: params.offset,
            }))
        }
<<<<<<< HEAD
        Err(OrganizationError::Unauthorized(_)) => {
            warn!("User attempted to access organization members without membership");
=======
        Err(OrganizationError::Unauthorized(msg)) => {
            warn!(
                "User {} attempted to access organization {} members without membership",
                user_id, org_id
            );
>>>>>>> 0e257c89
            Err((
                StatusCode::FORBIDDEN,
                ResponseJson(ErrorResponse::new(msg, "forbidden".to_string())),
            ))
        }
        Err(OrganizationError::NotFound) => Err((
            StatusCode::NOT_FOUND,
            ResponseJson(ErrorResponse::new(
                "Organization not found".to_string(),
                "not_found".to_string(),
            )),
        )),
        Err(_) => {
            error!("Failed to list organization members");
            Err((
                StatusCode::INTERNAL_SERVER_ERROR,
                ResponseJson(ErrorResponse::new(
                    "Failed to list organization members".to_string(),
                    "internal_server_error".to_string(),
                )),
            ))
        }
    }
}<|MERGE_RESOLUTION|>--- conflicted
+++ resolved
@@ -480,16 +480,8 @@
                 offset: params.offset,
             }))
         }
-<<<<<<< HEAD
         Err(OrganizationError::Unauthorized(_)) => {
             warn!("User attempted to access organization members without membership");
-=======
-        Err(OrganizationError::Unauthorized(msg)) => {
-            warn!(
-                "User {} attempted to access organization {} members without membership",
-                user_id, org_id
-            );
->>>>>>> 0e257c89
             Err((
                 StatusCode::FORBIDDEN,
                 ResponseJson(ErrorResponse::new(msg, "forbidden".to_string())),
