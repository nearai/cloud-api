--- conflicted
+++ resolved
@@ -24,35 +24,27 @@
 // Helper functions for error mapping
 fn map_response_error_to_status(error: &ServiceResponseError) -> StatusCode {
     match error {
-<<<<<<< HEAD
         ServiceResponseError::InvalidParams(_) => StatusCode::BAD_REQUEST,
         ServiceResponseError::InternalError(_) => StatusCode::INTERNAL_SERVER_ERROR,
         ServiceResponseError::UnknownTool(_) => StatusCode::BAD_REQUEST,
-=======
-        ResponseError::InvalidParams(_) => StatusCode::BAD_REQUEST,
-        ResponseError::InternalError(_) => StatusCode::INTERNAL_SERVER_ERROR,
     }
 }
 
-// Add conversion from ResponseError to ErrorResponse
-impl From<ResponseError> for ErrorResponse {
-    fn from(err: ResponseError) -> Self {
-        match err {
-            ResponseError::InvalidParams(msg) => {
+impl From<ServiceResponseError> for ErrorResponse {
+    fn from(error: ServiceResponseError) -> Self {
+        match error {
+            ServiceResponseError::InvalidParams(msg) => {
                 ErrorResponse::new(msg, "invalid_request_error".to_string())
             }
-            ResponseError::InternalError(msg) => ErrorResponse::new(
+            ServiceResponseError::InternalError(msg) => ErrorResponse::new(
                 format!("Internal server error: {msg}"),
                 "internal_server_error".to_string(),
             ),
+            ServiceResponseError::UnknownTool(msg) => ErrorResponse::new(
+                format!("Unknown tool: {msg}"),
+                "invalid_request_error".to_string(),
+            ),
         }
->>>>>>> 3f8b738b
-    }
-}
-
-impl From<ServiceResponseError> for ErrorResponse {
-    fn from(error: ServiceResponseError) -> Self {
-        ErrorResponse::new(error.to_string(), "response_error".to_string())
     }
 }
 
