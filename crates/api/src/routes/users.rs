use crate::{
    conversions::{
        authenticated_user_to_user_id, services_invitation_to_api, services_member_to_api_member,
        services_user_to_api_user,
    },
    middleware::AuthenticatedUser,
    models::ErrorResponse,
    routes::api::AppState,
};
use axum::{
    extract::{Extension, Json, Path, State, Request},
    http::StatusCode,
};
use serde::Deserialize;
use services::{organization::OrganizationError, user::UserServiceError};
use tracing::{debug, error};
use utoipa::ToSchema;
use uuid::Uuid;
use chrono::{Duration, Utc};

use services::auth::UserId;

/// Convert service Session (refresh token) to API RefreshTokenResponse
fn services_session_to_api_refresh_token(
    session: &services::auth::Session,
) -> crate::models::RefreshTokenResponse {
    crate::models::RefreshTokenResponse {
        id: session.id.0.to_string(), // SessionId is now Uuid
        user_id: session.user_id.0.to_string(),
        created_at: session.created_at,
        expires_at: session.expires_at,
        ip_address: session.ip_address.clone(),
        user_agent: session.user_agent.clone(),
    }
}

/// User profile update request
#[derive(Debug, Deserialize, ToSchema)]
pub struct UpdateUserProfileRequest {
    pub display_name: Option<String>,
    pub avatar_url: Option<String>,
}

/// Get current user
///
/// Returns the profile of the currently authenticated user, including their organizations and workspaces.
#[utoipa::path(
    get,
    path = "/users/me",
    tag = "Users",
    responses(
        (status = 200, description = "Current user profile", body = crate::models::UserResponse),
        (status = 401, description = "Unauthorized", body = ErrorResponse),
        (status = 404, description = "User not found", body = ErrorResponse),
        (status = 500, description = "Internal server error", body = ErrorResponse)
    ),
    security(
        ("session_token" = [])
    )
)]
pub async fn get_current_user(
    State(app_state): State<AppState>,
    Extension(user): Extension<AuthenticatedUser>,
) -> Result<Json<crate::models::UserResponse>, StatusCode> {
    debug!("Getting current user: {}", user.0.id);

    let user_id = services::auth::UserId(user.0.id);

    // Get user information
    let user_data = match app_state.user_service.get_user(user_id.clone()).await {
        Ok(user) => user,
        Err(UserServiceError::UserNotFound) => return Err(StatusCode::NOT_FOUND),
        Err(_) => {
            error!("Failed to get current user");
            return Err(StatusCode::INTERNAL_SERVER_ERROR);
        }
    };

    // Get user's organizations with roles
    let organizations = match app_state
        .organization_service
        .list_organizations_for_user(user_id.clone(), 100, 0, None, None)
        .await
    {
        Ok(orgs) => {
            let mut user_orgs = Vec::new();
            for org in orgs {
                // Get user's role in this organization
                if let Ok(Some(role)) = app_state
                    .organization_service
                    .get_user_role(org.id.clone(), user_id.clone())
                    .await
                {
                    user_orgs.push(crate::models::UserOrganizationResponse {
                        id: org.id.0.to_string(),
                        name: org.name,
                        description: org.description,
                        role: crate::conversions::services_role_to_api_role(role),
                        is_active: org.is_active,
                        created_at: org.created_at,
                    });
                }
            }
            user_orgs
        }
        Err(_) => {
            error!("Failed to list organizations for user");
            Vec::new()
        }
    };

    // Get user's workspaces from all their organizations
    let mut workspaces = Vec::new();
    for org_response in &organizations {
        let org_id = match Uuid::parse_str(&org_response.id) {
            Ok(id) => services::organization::OrganizationId(id),
            Err(_) => continue,
        };

        if let Ok(org_workspaces) = app_state
            .workspace_service
            .list_workspaces_for_organization(org_id.clone(), user_id.clone())
            .await
        {
            for workspace in org_workspaces {
                workspaces.push(crate::models::UserWorkspaceResponse {
                    id: workspace.id.0.to_string(),
                    name: workspace.name,
                    display_name: Some(workspace.display_name),
                    organization_id: workspace.organization_id.0.to_string(),
                    is_active: workspace.is_active,
                    created_at: workspace.created_at,
                });
            }
        }
    }

    // Build response with all data
    let response = crate::conversions::services_user_to_api_user_with_relations(
        &user_data,
        organizations,
        workspaces,
    );

    Ok(Json(response))
}

/// Update current user's profile
///
/// Updates the profile information for the currently authenticated user.
#[utoipa::path(
    patch,
    path = "/users/me",
    tag = "Users",
    request_body = UpdateUserProfileRequest,
    responses(
        (status = 200, description = "Updated user profile", body = crate::models::UserResponse),
        (status = 401, description = "Unauthorized", body = ErrorResponse),
        (status = 500, description = "Internal server error", body = ErrorResponse)
    ),
    security(
        ("session_token" = [])
    )
)]
pub async fn update_current_user_profile(
    State(app_state): State<AppState>,
    Extension(user): Extension<AuthenticatedUser>,
    Json(request): Json<UpdateUserProfileRequest>,
) -> Result<Json<crate::models::UserResponse>, StatusCode> {
    debug!("Updating profile for user: {}", user.0.id);

    let user_id = services::auth::UserId(user.0.id);

    match app_state
        .user_service
        .update_profile(user_id, request.display_name, request.avatar_url)
        .await
    {
        Ok(updated_user) => Ok(Json(services_user_to_api_user(&updated_user))),
        Err(UserServiceError::UserNotFound) => Err(StatusCode::NOT_FOUND),
        Err(_) => {
            error!("Failed to update user profile");
            Err(StatusCode::INTERNAL_SERVER_ERROR)
        }
    }
}

/// Get user's refresh tokens
///
/// Returns all active refresh tokens for the currently authenticated user.
#[utoipa::path(
    get,
    path = "/users/me/refresh-tokens",
    tag = "Users",
    responses(
        (status = 200, description = "List of user refresh tokens", body = Vec<crate::models::RefreshTokenResponse>),
        (status = 401, description = "Unauthorized", body = ErrorResponse),
        (status = 500, description = "Internal server error", body = ErrorResponse)
    ),
    security(
        ("session_token" = [])
    )
)]
pub async fn get_user_refresh_tokens(
    State(app_state): State<AppState>,
    Extension(current_user): Extension<AuthenticatedUser>,
) -> Result<Json<Vec<crate::models::RefreshTokenResponse>>, StatusCode> {
    debug!("Getting refresh tokens for user: {}", current_user.0.id);

    let user_id = services::auth::UserId(current_user.0.id);

    match app_state.user_service.get_user_sessions(user_id).await {
        Ok(sessions) => {
            let api_refresh_tokens = sessions
                .iter()
                .map(services_session_to_api_refresh_token)
                .collect();
            Ok(Json(api_refresh_tokens))
        }
        Err(_) => {
            error!("Failed to get user refresh tokens");
            Err(StatusCode::INTERNAL_SERVER_ERROR)
        }
    }
}

/// Revoke a user refresh token
///
/// Revokes a specific refresh token for the currently authenticated user.
#[utoipa::path(
    delete,
    path = "/users/me/refresh-tokens/{refresh_token_id}",
    tag = "Users",
    params(
        ("refresh_token_id" = Uuid, Path, description = "Refresh token ID to revoke")
    ),
    responses(
        (status = 204, description = "Refresh token revoked successfully"),
        (status = 401, description = "Unauthorized", body = ErrorResponse),
        (status = 404, description = "Refresh token not found", body = ErrorResponse),
        (status = 500, description = "Internal server error", body = ErrorResponse)
    ),
    security(
        ("session_token" = [])
    )
)]
pub async fn revoke_user_refresh_token(
    State(app_state): State<AppState>,
    Extension(current_user): Extension<AuthenticatedUser>,
    Path(refresh_token_id): Path<Uuid>,
) -> Result<StatusCode, StatusCode> {
    debug!(
        "Revoking refresh token: {} for user: {}",
        refresh_token_id, current_user.0.id
    );

    let user_id = services::auth::UserId(current_user.0.id);
    let session_id = services::auth::SessionId(refresh_token_id);

    match app_state
        .user_service
        .revoke_session(user_id, session_id)
        .await
    {
        Ok(true) => Ok(StatusCode::NO_CONTENT),
        Ok(false) => Err(StatusCode::NOT_FOUND),
        Err(UserServiceError::SessionNotFound) => Err(StatusCode::NOT_FOUND),
        Err(UserServiceError::Unauthorized(_)) => Err(StatusCode::NOT_FOUND), // Don't leak that the refresh token exists
        Err(_) => {
            error!("Failed to revoke refresh token");
            Err(StatusCode::INTERNAL_SERVER_ERROR)
        }
    }
}

/// Revoke all tokens for a user
///
/// Revokes all tokens (both refresh tokens and access tokens) for the currently authenticated user.
/// This deletes all refresh tokens from the database and invalidates all JWT access tokens
/// by updating the user's tokens_revoked_at timestamp.
#[utoipa::path(
    delete,
    path = "/users/me/tokens",
    tag = "Users",
    responses(
        (status = 200, description = "All tokens revoked successfully", body = serde_json::Value),
        (status = 401, description = "Unauthorized", body = ErrorResponse),
        (status = 500, description = "Internal server error", body = ErrorResponse)
    ),
    security(
        ("session_token" = [])
    )
)]
pub async fn revoke_all_user_tokens(
    State(app_state): State<AppState>,
    Extension(current_user): Extension<AuthenticatedUser>,
) -> Result<Json<serde_json::Value>, StatusCode> {
    debug!("Revoking all tokens for user: {}", current_user.0.id);

    let user_id = services::auth::UserId(current_user.0.id);

    match app_state.user_service.revoke_all_sessions(user_id).await {
        Ok(count) => Ok(Json(serde_json::json!({
            "message": format!("Revoked {} refresh tokens and invalidated all access tokens", count),
            "count": count
        }))),
        Err(_) => {
            error!("Failed to revoke all user tokens");
            Err(StatusCode::INTERNAL_SERVER_ERROR)
        }
    }
}

/// Create a new access token
///
/// Creates a new short-lived access token using the current refresh token.
#[utoipa::path(
    post,
    path = "/users/me/access-tokens",
    tag = "Users",
    responses(
        (status = 200, description = "Access token created successfully", body = crate::models::AccessAndRefreshTokenResponse),
        (status = 401, description = "Unauthorized", body = ErrorResponse),
        (status = 500, description = "Internal server error", body = ErrorResponse)
    ),
    security(
        ("refresh_token" = [])
    )
)]
pub async fn create_access_token(
    State(app_state): State<AppState>,
    Extension(user): Extension<AuthenticatedUser>,
<<<<<<< HEAD
    request: Request
) -> Result<Json<crate::models::AccessAndRefreshTokenResponse>, StatusCode> {
    debug!("Creating access token & refresh token for user: {}", user.0.id);

    let user_agent_header: Option<String> = request
        .headers()
        .get("User-Agent")
        .and_then(|h| h.to_str().ok())
        .map(|s| s.to_string());

    // fetch the refresh token used for the current request
    let auth_header = request
        .headers()
        .get("authorization")
        .and_then(|h| h.to_str().ok());
    let curr_refresh_token = match auth_header {
        Some(header) if header.starts_with("Bearer rt_") => {
            header.trim_start_matches("Bearer ").to_string()
        }
        _ => {
            error!("Missing or invalid refresh token");
            return Err(StatusCode::UNAUTHORIZED);
        }
    };

    // fetch the session associated with this current refresh token
    let session_opt = app_state
        .auth_service
        .get_session_by_refresh_token(user.0.id, &curr_refresh_token)
        .await
        .map_err(|e| {
            error!(
                "Failed to fetch session by refresh token for user {}: {}.",
                user.0.id, e
            );
            StatusCode::INTERNAL_SERVER_ERROR
        })?;

    // validate token existence and User-Agent match
    let session = match session_opt {
        Some(s) => s,
        None => {
            error!("Invalid or expired refresh token for user {}", user.0.id);
            return Err(StatusCode::UNAUTHORIZED);
        }
    };
    if let Some(db_ua) = session.user_agent.as_ref() {
        if let Some(req_ua) = user_agent_header.as_ref() {
            if db_ua != req_ua {
                error!(
                    "User-Agent mismatch for user {}.",
                    user.0.id
                );
                return Err(StatusCode::UNAUTHORIZED);
            }
        } else {
            error!(
                "Missing User-Agent header on request for user {}",
                user.0.id
            );
            return Err(StatusCode::UNAUTHORIZED);
        }
    }
    


    let expires_in_hours = 7 * 24;
    let result = app_state
        .auth_service
        .create_session(
            UserId(user.0.id),
            None,
            user_agent_header,
            app_state.config.auth.encoding_key.to_string(),
            1,
            expires_in_hours
        )
        .await;

    let now = Utc::now();
    let expires_at = now + Duration::hours(expires_in_hours);

    match result {
        Ok((access_token, _refresh_session, refresh_token)) => {
            Ok(Json(crate::models::AccessAndRefreshTokenResponse {
                access_token,
                refresh_token,
                refresh_token_expiration: expires_at
            }))
        }
        Err(e) => {
            error!("Failed to create session (access + refresh): {}", e);
=======
) -> Result<Json<crate::models::AccessTokenResponse>, StatusCode> {
    debug!("Creating access token for user: {}", user.0.id);

    match app_state.auth_service.create_session_access_token(
        services::auth::UserId(user.0.id),
        app_state.config.auth.encoding_key.to_string(),
        1, // 1 hour expiration
    ) {
        Ok(access_token) => Ok(Json(crate::models::AccessTokenResponse { access_token })),
        Err(_) => {
            error!("Failed to create access token");
>>>>>>> 8ddf62c2
            Err(StatusCode::INTERNAL_SERVER_ERROR)
        }
    }
}

/// List pending invitations for the current user
///
/// Returns all pending organization invitations for the authenticated user's email.
#[utoipa::path(
    get,
    path = "/users/me/invitations",
    tag = "Users",
    responses(
        (status = 200, description = "List of pending invitations", body = Vec<crate::models::OrganizationInvitationResponse>),
        (status = 401, description = "Unauthorized", body = ErrorResponse),
        (status = 500, description = "Internal server error", body = ErrorResponse)
    ),
    security(
        ("session_token" = [])
    )
)]
pub async fn list_user_invitations(
    State(app_state): State<AppState>,
    Extension(user): Extension<AuthenticatedUser>,
) -> Result<Json<Vec<crate::models::OrganizationInvitationResponse>>, StatusCode> {
    debug!("Listing invitations for user: {}", user.0.email);

    match app_state
        .organization_service
        .list_user_invitations(&user.0.email)
        .await
    {
        Ok(invitations) => {
            let responses: Vec<crate::models::OrganizationInvitationResponse> = invitations
                .into_iter()
                .map(services_invitation_to_api)
                .collect();
            Ok(Json(responses))
        }
        Err(_) => {
            error!("Failed to list user invitations");
            Err(StatusCode::INTERNAL_SERVER_ERROR)
        }
    }
}

/// Accept an organization invitation
///
/// Accepts a pending invitation and adds the user as a member of the organization.
#[utoipa::path(
    post,
    path = "/users/me/invitations/{invitation_id}/accept",
    tag = "Users",
    params(
        ("invitation_id" = Uuid, Path, description = "Invitation ID")
    ),
    responses(
        (status = 200, description = "Invitation accepted successfully", body = crate::models::AcceptInvitationResponse),
        (status = 400, description = "Bad request - invitation expired or invalid", body = ErrorResponse),
        (status = 401, description = "Unauthorized", body = ErrorResponse),
        (status = 403, description = "Forbidden - invitation belongs to another user", body = ErrorResponse),
        (status = 404, description = "Invitation not found", body = ErrorResponse),
        (status = 409, description = "User is already a member", body = ErrorResponse),
        (status = 500, description = "Internal server error", body = ErrorResponse)
    ),
    security(
        ("session_token" = [])
    )
)]
pub async fn accept_invitation(
    State(app_state): State<AppState>,
    Extension(user): Extension<AuthenticatedUser>,
    Path(invitation_id): Path<Uuid>,
) -> Result<Json<crate::models::AcceptInvitationResponse>, StatusCode> {
    debug!(
        "User {} accepting invitation {}",
        user.0.email, invitation_id
    );

    let user_id = authenticated_user_to_user_id(user.clone());

    match app_state
        .organization_service
        .accept_invitation(invitation_id, user_id, &user.0.email)
        .await
    {
        Ok(member) => {
            let response = crate::models::AcceptInvitationResponse {
                organization_member: services_member_to_api_member(member),
                message: "Successfully joined organization".to_string(),
            };
            Ok(Json(response))
        }
        Err(OrganizationError::NotFound) => Err(StatusCode::NOT_FOUND),
        Err(OrganizationError::Unauthorized(_)) => Err(StatusCode::FORBIDDEN),
        Err(OrganizationError::InvalidParams(_)) => Err(StatusCode::BAD_REQUEST),
        Err(OrganizationError::AlreadyMember) => Err(StatusCode::CONFLICT),
        Err(_) => {
            error!("Failed to accept invitation");
            Err(StatusCode::INTERNAL_SERVER_ERROR)
        }
    }
}

/// Decline an organization invitation
///
/// Declines a pending invitation to join an organization.
#[utoipa::path(
    post,
    path = "/users/me/invitations/{invitation_id}/decline",
    tag = "Users",
    params(
        ("invitation_id" = Uuid, Path, description = "Invitation ID")
    ),
    responses(
        (status = 200, description = "Invitation declined successfully"),
        (status = 400, description = "Bad request - invitation not pending", body = ErrorResponse),
        (status = 401, description = "Unauthorized", body = ErrorResponse),
        (status = 403, description = "Forbidden - invitation belongs to another user", body = ErrorResponse),
        (status = 404, description = "Invitation not found", body = ErrorResponse),
        (status = 500, description = "Internal server error", body = ErrorResponse)
    ),
    security(
        ("session_token" = [])
    )
)]
pub async fn decline_invitation(
    State(app_state): State<AppState>,
    Extension(user): Extension<AuthenticatedUser>,
    Path(invitation_id): Path<Uuid>,
) -> Result<StatusCode, StatusCode> {
    debug!(
        "User {} declining invitation {}",
        user.0.email, invitation_id
    );

    match app_state
        .organization_service
        .decline_invitation(invitation_id, &user.0.email)
        .await
    {
        Ok(()) => Ok(StatusCode::OK),
        Err(OrganizationError::NotFound) => Err(StatusCode::NOT_FOUND),
        Err(OrganizationError::Unauthorized(_)) => Err(StatusCode::FORBIDDEN),
        Err(OrganizationError::InvalidParams(_)) => Err(StatusCode::BAD_REQUEST),
        Err(_) => {
            error!("Failed to decline invitation");
            Err(StatusCode::INTERNAL_SERVER_ERROR)
        }
    }
}

/// Get invitation details by token (public endpoint)
///
/// Returns invitation details for a specific token. This is a public endpoint
/// that allows users to view invitation details before logging in.
#[utoipa::path(
    get,
    path = "/invitations/{token}",
    tag = "Invitations",
    params(
        ("token" = String, Path, description = "Invitation token")
    ),
    responses(
        (status = 200, description = "Invitation details", body = crate::models::OrganizationInvitationResponse),
        (status = 404, description = "Invitation not found", body = ErrorResponse),
        (status = 410, description = "Invitation expired or no longer pending", body = ErrorResponse),
        (status = 500, description = "Internal server error", body = ErrorResponse)
    )
)]
pub async fn get_invitation_by_token(
    State(app_state): State<AppState>,
    Path(token): Path<String>,
) -> Result<Json<crate::models::OrganizationInvitationResponse>, StatusCode> {
    debug!("Getting invitation by token");

    match app_state
        .organization_service
        .get_invitation_by_token(&token)
        .await
    {
        Ok(invitation) => {
            let response = services_invitation_to_api(invitation);
            Ok(Json(response))
        }
        Err(OrganizationError::NotFound) => Err(StatusCode::NOT_FOUND),
        Err(OrganizationError::InvalidParams(_)) => {
            // Invitation expired or not pending
            Err(StatusCode::GONE) // 410 Gone
        }
        Err(_) => {
            error!("Failed to get invitation by token");
            Err(StatusCode::INTERNAL_SERVER_ERROR)
        }
    }
}

/// Accept invitation by token (requires authentication)
///
/// Accepts an invitation using its token. The authenticated user's email
/// must match the invitation email.
#[utoipa::path(
    post,
    path = "/invitations/{token}/accept",
    tag = "Invitations",
    params(
        ("token" = String, Path, description = "Invitation token")
    ),
    responses(
        (status = 200, description = "Invitation accepted successfully", body = crate::models::AcceptInvitationResponse),
        (status = 400, description = "Bad request - invitation expired or invalid", body = ErrorResponse),
        (status = 401, description = "Unauthorized", body = ErrorResponse),
        (status = 403, description = "Forbidden - invitation belongs to another user", body = ErrorResponse),
        (status = 404, description = "Invitation not found", body = ErrorResponse),
        (status = 409, description = "User is already a member", body = ErrorResponse),
        (status = 500, description = "Internal server error", body = ErrorResponse)
    ),
    security(
        ("session_token" = [])
    )
)]
pub async fn accept_invitation_by_token(
    State(app_state): State<AppState>,
    Extension(user): Extension<AuthenticatedUser>,
    Path(token): Path<String>,
) -> Result<Json<crate::models::AcceptInvitationResponse>, StatusCode> {
    debug!("User {} accepting invitation by token", user.0.email);

    let user_id = authenticated_user_to_user_id(user.clone());

    match app_state
        .organization_service
        .accept_invitation_by_token(&token, user_id, &user.0.email)
        .await
    {
        Ok(member) => {
            let response = crate::models::AcceptInvitationResponse {
                organization_member: services_member_to_api_member(member),
                message: "Successfully joined organization".to_string(),
            };
            Ok(Json(response))
        }
        Err(OrganizationError::NotFound) => Err(StatusCode::NOT_FOUND),
        Err(OrganizationError::Unauthorized(_)) => Err(StatusCode::FORBIDDEN),
        Err(OrganizationError::InvalidParams(_)) => Err(StatusCode::BAD_REQUEST),
        Err(OrganizationError::AlreadyMember) => Err(StatusCode::CONFLICT),
        Err(_) => {
            error!("Failed to accept invitation by token");
            Err(StatusCode::INTERNAL_SERVER_ERROR)
        }
    }
}<|MERGE_RESOLUTION|>--- conflicted
+++ resolved
@@ -330,7 +330,6 @@
 pub async fn create_access_token(
     State(app_state): State<AppState>,
     Extension(user): Extension<AuthenticatedUser>,
-<<<<<<< HEAD
     request: Request
 ) -> Result<Json<crate::models::AccessAndRefreshTokenResponse>, StatusCode> {
     debug!("Creating access token & refresh token for user: {}", user.0.id);
@@ -423,19 +422,6 @@
         }
         Err(e) => {
             error!("Failed to create session (access + refresh): {}", e);
-=======
-) -> Result<Json<crate::models::AccessTokenResponse>, StatusCode> {
-    debug!("Creating access token for user: {}", user.0.id);
-
-    match app_state.auth_service.create_session_access_token(
-        services::auth::UserId(user.0.id),
-        app_state.config.auth.encoding_key.to_string(),
-        1, // 1 hour expiration
-    ) {
-        Ok(access_token) => Ok(Json(crate::models::AccessTokenResponse { access_token })),
-        Err(_) => {
-            error!("Failed to create access token");
->>>>>>> 8ddf62c2
             Err(StatusCode::INTERNAL_SERVER_ERROR)
         }
     }
