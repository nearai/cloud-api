--- conflicted
+++ resolved
@@ -386,9 +386,8 @@
 pub async fn create_access_token(
     State(app_state): State<AppState>,
     Extension(user): Extension<AuthenticatedUser>,
-<<<<<<< HEAD
     request: Request,
-) -> Result<Json<crate::models::AccessAndRefreshTokenResponse>, StatusCode> {
+) -> Result<Json<crate::models::AccessTokenResponse>, (StatusCode, Json<ErrorResponse>)> {
     debug!(
         "Creating access token & refresh token for user: {}",
         user.0.id
@@ -475,29 +474,15 @@
                 refresh_token_expiration: expires_at,
             }))
         }
-        Err(e) => {
-            error!("Failed to create session (access + refresh): {}", e);
-            Err(StatusCode::INTERNAL_SERVER_ERROR)
-=======
-) -> Result<Json<crate::models::AccessTokenResponse>, (StatusCode, Json<ErrorResponse>)> {
-    debug!("Creating access token for user: {}", user.0.id);
-
-    match app_state.auth_service.create_session_access_token(
-        services::auth::UserId(user.0.id),
-        app_state.config.auth.encoding_key.to_string(),
-        1, // 1 hour expiration
-    ) {
-        Ok(access_token) => Ok(Json(crate::models::AccessTokenResponse { access_token })),
         Err(_) => {
             error!("Failed to create access token");
             Err((
                 StatusCode::INTERNAL_SERVER_ERROR,
                 Json(ErrorResponse::new(
-                    "Failed to create access token".to_string(),
-                    "internal_server_error".to_string(),
-                )),
-            ))
->>>>>>> 0e257c89
+                    "Failed to create session (access + refresh)".to_string(),
+                    "internal_server_error".to_string(),
+                )),
+            ))
         }
     }
 }
