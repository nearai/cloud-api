#![allow(dead_code)]

use api::{build_app_with_config, init_auth_services, models::BatchUpdateModelApiRequest};
use base64::Engine;
use chrono::Utc;
use config::ApiConfig;
use database::Database;
pub use services::auth::ports::MOCK_USER_AGENT;
use services::auth::AccessTokenClaims;
use sha2::{Digest, Sha256};
use std::sync::Arc;
use tokio::sync::OnceCell;

#[cfg(test)]
use k256::ecdsa::{RecoveryId, Signature as EcdsaSignature, VerifyingKey};
#[cfg(test)]
use sha3::Keccak256;

// Global once cell to ensure migrations only run once across all tests
static MIGRATIONS_INITIALIZED: OnceCell<()> = OnceCell::const_new();

// Constants for mock test data
pub const MOCK_USER_ID: &str = "11111111-1111-1111-1111-111111111111";

/// Helper function to create a test configuration
pub fn test_config() -> ApiConfig {
    let _ = dotenvy::dotenv();
    ApiConfig {
        server: config::ServerConfig {
            host: std::env::var("SERVER_HOST").unwrap_or_else(|_| "127.0.0.1".to_string()),
            port: std::env::var("SERVER_PORT")
                .ok()
                .and_then(|p| p.parse().ok())
                .unwrap_or(0), // Use port 0 to get a random available port
        },
        model_discovery: config::ModelDiscoveryConfig {
            discovery_server_url: std::env::var("MODEL_DISCOVERY_SERVER_URL")
                .unwrap_or_else(|_| "http://localhost:8080/models".to_string()),
            api_key: std::env::var("MODEL_DISCOVERY_API_KEY")
                .ok()
                .or(Some("test_api_key".to_string())),
            refresh_interval: std::env::var("MODEL_DISCOVERY_REFRESH_INTERVAL")
                .ok()
                .and_then(|i| i.parse().ok())
                .unwrap_or(3600), // 1 hour - large value to avoid refresh during tests
            timeout: std::env::var("MODEL_DISCOVERY_TIMEOUT")
                .ok()
                .and_then(|t| t.parse().ok())
                .unwrap_or(5),
            inference_timeout: std::env::var("MODEL_INFERENCE_TIMEOUT")
                .ok()
                .and_then(|t| t.parse().ok())
                .unwrap_or(30 * 60), // 30 minutes
        },
        logging: config::LoggingConfig {
            level: "debug".to_string(),
            format: "compact".to_string(),
            modules: std::collections::HashMap::new(),
        },
        dstack_client: config::DstackClientConfig {
            url: std::env::var("DSTACK_CLIENT_URL")
                .unwrap_or_else(|_| "http://localhost:8000".to_string()),
        },
        auth: config::AuthConfig {
            mock: true,
            encoding_key: "mock_encoding_key".to_string(),
            github: None,
            google: None,
            admin_domains: vec!["test.com".to_string()],
        },
        database: db_config_for_tests(),
        s3: config::S3Config {
            mock: true,
            bucket: std::env::var("AWS_S3_BUCKET").unwrap_or_else(|_| "test-bucket".to_string()),
            region: std::env::var("AWS_S3_REGION").unwrap_or_else(|_| "us-east-1".to_string()),
            encryption_key: std::env::var("S3_ENCRYPTION_KEY").unwrap_or_else(|_| {
                "0123456789abcdef0123456789abcdef0123456789abcdef0123456789abcdef".to_string()
            }),
        },
        otlp: config::OtlpConfig {
            endpoint: std::env::var("TELEMETRY_OTLP_ENDPOINT")
                .unwrap_or_else(|_| "http://localhost:4317".to_string()),
            protocol: std::env::var("TELEMETRY_OTLP_PROTOCOL").unwrap_or("grpc".to_string()),
        },
    }
}

/// Helper function to create test database configuration
fn db_config_for_tests() -> config::DatabaseConfig {
    config::DatabaseConfig {
        primary_app_id: "postgres-test".to_string(),
        port: 5432,
        host: None,
        database: "platform_api".to_string(),
        username: std::env::var("DATABASE_USERNAME").unwrap_or("postgres".to_string()),
        password: std::env::var("DATABASE_PASSWORD").unwrap_or("postgres".to_string()),
        max_connections: 2,
        tls_enabled: false,
        tls_ca_cert_path: None,
        refresh_interval: 30,
        mock: false,
    }
}

pub fn get_session_id() -> String {
    "rt_402af343-70ba-4a8a-b926-012f71e86769".to_string()
}

/// Get an access token from a refresh token (session token)
/// This function calls the /users/me/access-tokens endpoint to exchange a refresh token for an access token
pub async fn get_access_token_from_refresh_token(
    server: &axum_test::TestServer,
    refresh_token: String,
) -> String {
    let response = server
        .post("/v1/users/me/access-tokens")
        .add_header("Authorization", format!("Bearer {refresh_token}"))
        .add_header("User-Agent", MOCK_USER_AGENT)
        .await;

    assert_eq!(
        response.status_code(),
        200,
        "Failed to refresh access token"
    );

    let refresh_response = response.json::<api::models::AccessAndRefreshTokenResponse>();
    refresh_response.access_token
}

/// Initialize database with migrations running only once
pub async fn init_test_database(config: &config::DatabaseConfig) -> Arc<Database> {
    let database = Arc::new(
        Database::from_config(config)
            .await
            .expect("Failed to connect to database"),
    );

    // Only run migrations for real database, not mock
    if !config.mock {
        MIGRATIONS_INITIALIZED
            .get_or_init(|| async {
                database
                    .run_migrations()
                    .await
                    .expect("Failed to run database migrations");
            })
            .await;
    }

    database
}

/// Setup a complete test server with all components initialized
/// Returns the test server ready for making requests
pub async fn setup_test_server() -> axum_test::TestServer {
    setup_test_server_with_pool().await.0
}

/// Setup a complete test server with all components initialized
/// Returns a tuple of (TestServer, InferenceProviderPool, MockProvider) for advanced testing
pub async fn setup_test_server_with_pool() -> (
    axum_test::TestServer,
    std::sync::Arc<services::inference_provider_pool::InferenceProviderPool>,
    std::sync::Arc<inference_providers::mock::MockProvider>,
) {
    let _ = tracing_subscriber::fmt()
        .with_test_writer()
        .with_max_level(tracing::level_filters::LevelFilter::DEBUG)
        .try_init();

    let config = test_config();
    let database = init_test_database(&config.database).await;

    // Create mock user in database for foreign key constraints
    assert_mock_user_in_db(&database).await;

    let auth_components = init_auth_services(database.clone(), &config);

    // Use mock inference providers instead of real VLLM to avoid flakiness
    // This leverages the existing MockProvider from inference_providers::mock
<<<<<<< HEAD
    let inference_provider_pool = api::init_inference_providers_with_mocks(&config).await;
    let metrics_service = Arc::new(services::metrics::MockMetricsService);
=======
    let (inference_provider_pool, mock_provider) =
        api::init_inference_providers_with_mocks(&config).await;
>>>>>>> a1432d67
    let domain_services = api::init_domain_services_with_pool(
        database.clone(),
        &config,
        auth_components.organization_service.clone(),
<<<<<<< HEAD
        inference_provider_pool,
        metrics_service,
=======
        inference_provider_pool.clone(),
>>>>>>> a1432d67
    )
    .await;

    let app = build_app_with_config(database, auth_components, domain_services, Arc::new(config));
    let server = axum_test::TestServer::new(app).unwrap();

    (server, inference_provider_pool, mock_provider)
}

/// Create the mock user in the database to satisfy foreign key constraints
pub async fn assert_mock_user_in_db(database: &Arc<Database>) {
    // For real database, create the mock user
    let pool = database.pool();
    let client = pool.get().await.expect("Failed to get database connection");

    // Insert mock user if it doesn't exist with admin domain email
    let _ = client.execute(
        "INSERT INTO users (id, email, username, display_name, avatar_url, auth_provider, provider_user_id, created_at, updated_at) 
         VALUES ($1, $2, $3, $4, $5, $6, $7, NOW(), NOW())
         ON CONFLICT (id) DO UPDATE SET email = EXCLUDED.email",
        &[
            &uuid::Uuid::parse_str(MOCK_USER_ID).unwrap(),
            &"admin@test.com", // Using test.com domain for admin access
            &"testuser", 
            &Some("Test User".to_string()),
            &Some("https://example.com/avatar.jpg".to_string()),
            &"mock",
            &"mock_123",
        ],
    ).await.expect("Failed to create mock user");

    tracing::debug!("Mock user created/exists in database: {}", MOCK_USER_ID);
}

/// Create an organization
pub async fn create_org(server: &axum_test::TestServer) -> api::models::OrganizationResponse {
    let request = api::models::CreateOrganizationRequest {
        name: uuid::Uuid::new_v4().to_string(),
        description: Some("A test organization".to_string()),
        display_name: Some("Test Organization".to_string()),
    };
    let response = server
        .post("/v1/organizations")
        .add_header("Authorization", format!("Bearer {}", get_session_id()))
        .add_header("User-Agent", MOCK_USER_AGENT)
        .json(&serde_json::json!(request))
        .await;
    assert_eq!(response.status_code(), 200);
    response.json::<api::models::OrganizationResponse>()
}

/// Create an organization and set spending limit
/// Returns the organization response
pub async fn setup_org_with_credits(
    server: &axum_test::TestServer,
    amount_nano_dollars: i64,
) -> api::models::OrganizationResponse {
    let org = create_org(server).await;

    let update_request = serde_json::json!({
        "spendLimit": {
            "amount": amount_nano_dollars,
            "currency": "USD"
        },
        "changedBy": "admin@test.com",
        "changeReason": "Test credits"
    });

    let response = server
        .patch(format!("/v1/admin/organizations/{}/limits", org.id).as_str())
        .add_header("Authorization", format!("Bearer {}", get_session_id()))
        .add_header("User-Agent", MOCK_USER_AGENT)
        .json(&update_request)
        .await;

    assert_eq!(response.status_code(), 200, "Failed to set credits");
    org
}

/// List workspaces for an organization
pub async fn list_workspaces(
    server: &axum_test::TestServer,
    org_id: String,
) -> Vec<api::routes::workspaces::WorkspaceResponse> {
    let response = server
        .get(format!("/v1/organizations/{org_id}/workspaces").as_str())
        .add_header("Authorization", format!("Bearer {}", get_session_id()))
        .add_header("User-Agent", MOCK_USER_AGENT)
        .await;
    assert_eq!(response.status_code(), 200);
    let list_response = response.json::<api::routes::workspaces::ListWorkspacesResponse>();
    list_response.workspaces
}

/// Create an API key in a workspace
pub async fn create_api_key_in_workspace(
    server: &axum_test::TestServer,
    workspace_id: String,
    name: String,
) -> api::models::ApiKeyResponse {
    let request = api::models::CreateApiKeyRequest {
        name,
        expires_at: Some(Utc::now() + chrono::Duration::days(90)),
        spend_limit: None,
    };
    let response = server
        .post(format!("/v1/workspaces/{workspace_id}/api-keys").as_str())
        .add_header("Authorization", format!("Bearer {}", get_session_id()))
        .add_header("User-Agent", MOCK_USER_AGENT)
        .json(&serde_json::json!(request))
        .await;
    assert_eq!(response.status_code(), 201);
    response.json::<api::models::ApiKeyResponse>()
}

/// Get an API key for an organization (using its default workspace)
/// Returns the API key string
pub async fn get_api_key_for_org(server: &axum_test::TestServer, org_id: String) -> String {
    let workspaces = list_workspaces(server, org_id).await;
    let workspace = workspaces.first().unwrap();
    let api_key_resp =
        create_api_key_in_workspace(server, workspace.id.clone(), "Test API Key".to_string()).await;
    api_key_resp.key.unwrap()
}

/// Create an organization and API key
/// Returns the API key string and the API key response
pub async fn create_org_and_api_key(
    server: &axum_test::TestServer,
) -> (String, api::models::ApiKeyResponse) {
    let org = create_org(server).await;
    let workspaces = list_workspaces(server, org.id.clone()).await;
    let workspace = workspaces.first().unwrap();
    let api_key_resp =
        create_api_key_in_workspace(server, workspace.id.clone(), "Test API Key".to_string()).await;
    (api_key_resp.key.clone().unwrap(), api_key_resp)
}

/// Setup a test model with pricing
/// Setup Qwen model for tests
pub async fn setup_qwen_model(server: &axum_test::TestServer) -> String {
    let mut batch = BatchUpdateModelApiRequest::new();
    batch.insert(
        "Qwen/Qwen3-30B-A3B-Instruct-2507".to_string(),
        serde_json::from_value(serde_json::json!({
            "inputCostPerToken": {
                "amount": 1000000,
                "currency": "USD"
            },
            "outputCostPerToken": {
                "amount": 2000000,
                "currency": "USD"
            },
            "modelDisplayName": "Updated Model Name",
            "modelDescription": "Updated model description",
            "contextLength": 128000,
            "verifiable": true,
            "isActive": true
        }))
        .unwrap(),
    );
    let updated = admin_batch_upsert_models(server, batch, get_session_id()).await;
    // Verify that the model was updated with the correct pricing
    assert_eq!(updated.len(), 1, "Should have updated 1 model");
    assert_eq!(
        updated[0].input_cost_per_token.amount, 1000000,
        "Input cost per token should be 1000000"
    );
    assert_eq!(
        updated[0].output_cost_per_token.amount, 2000000,
        "Output cost per token should be 2000000"
    );
    // Delay to ensure database writes are fully committed and visible on other connections
    // This is necessary because tests share the same database but may use different connection pool instances
    tokio::time::sleep(tokio::time::Duration::from_millis(200)).await;
    "Qwen/Qwen3-30B-A3B-Instruct-2507".to_string()
}

/// Setup GLM model for tests (e.g., citation tests)
pub async fn setup_glm_model(server: &axum_test::TestServer) -> String {
    let mut batch = BatchUpdateModelApiRequest::new();
    batch.insert(
        "zai-org/GLM-4.6".to_string(),
        serde_json::from_value(serde_json::json!({
            "inputCostPerToken": {
                "amount": 1000000,
                "currency": "USD"
            },
            "outputCostPerToken": {
                "amount": 2000000,
                "currency": "USD"
            },
            "modelDisplayName": "GLM-4.6",
            "modelDescription": "GLM 4.6 model for testing",
            "contextLength": 128000,
            "verifiable": true,
            "isActive": true
        }))
        .unwrap(),
    );
    admin_batch_upsert_models(server, batch, get_session_id()).await;
    "zai-org/GLM-4.6".to_string()
}

/// Admin batch upsert models
pub async fn admin_batch_upsert_models(
    server: &axum_test::TestServer,
    models: BatchUpdateModelApiRequest,
    session_id: String,
) -> Vec<api::models::ModelWithPricing> {
    let response = server
        .patch("/v1/admin/models")
        .add_header("Authorization", format!("Bearer {session_id}"))
        .add_header("User-Agent", MOCK_USER_AGENT)
        .json(&models)
        .await;

    assert_eq!(
        response.status_code(),
        200,
        "Admin batch upsert should succeed"
    );
    response.json::<Vec<api::models::ModelWithPricing>>()
}

/// List models using an API key
pub async fn list_models(
    server: &axum_test::TestServer,
    api_key: String,
) -> api::models::ModelsResponse {
    let response = server
        .get("/v1/models")
        .add_header("Authorization", format!("Bearer {api_key}"))
        .add_header("User-Agent", MOCK_USER_AGENT)
        .await;
    assert_eq!(response.status_code(), 200);
    response.json::<api::models::ModelsResponse>()
}

/// Compute SHA256 hash of a string
pub fn compute_sha256(data: &str) -> String {
    let mut hasher = Sha256::new();
    hasher.update(data.as_bytes());
    format!("{:x}", hasher.finalize())
}

/// Verify an ECDSA signature with recovery ID using Ethereum signed message format
///
/// # Arguments
/// * `signature_text` - The message that was signed (format: "request_hash:response_hash")
/// * `signature_hex` - The hex-encoded signature (65 bytes: r || s || Ethereum v)
/// * `signing_address_hex` - The expected Ethereum address in hex format (with or without 0x prefix)
///
/// # Returns
/// `true` if the signature is valid and matches the signing address, `false` otherwise
#[cfg(test)]
pub fn verify_ecdsa_signature(
    signature_text: &str,
    signature_hex: &str,
    signing_address_hex: &str,
) -> bool {
    // Remove 0x prefix if present
    let sig_clean = signature_hex.strip_prefix("0x").unwrap_or(signature_hex);
    let addr_clean = signing_address_hex
        .strip_prefix("0x")
        .unwrap_or(signing_address_hex);

    // Decode signature (should be 65 bytes = 130 hex chars)
    let signature_bytes = match hex::decode(sig_clean) {
        Ok(bytes) => bytes,
        Err(_) => return false,
    };

    if signature_bytes.len() != 65 {
        eprintln!(
            "Invalid signature length: expected 65 bytes, got {} bytes",
            signature_bytes.len()
        );
        return false;
    }

    // Extract r, s, and Ethereum v (recovery ID)
    let r_s: [u8; 64] = signature_bytes[..64]
        .try_into()
        .expect("Signature should be 64 bytes for r||s");
    let ethereum_v = signature_bytes[64]; // Last byte: Ethereum v (27 or 28)

    // Validate Ethereum v format
    if ethereum_v != 27 && ethereum_v != 28 {
        eprintln!("Invalid Ethereum v: expected 27 or 28, got {ethereum_v}");
        return false;
    }

    // Parse the signature
    let signature = match EcdsaSignature::from_bytes(&r_s.into()) {
        Ok(sig) => sig,
        Err(e) => {
            eprintln!("Failed to parse signature: {e}");
            return false;
        }
    };

    // Convert Ethereum v (27-28) to k256 RecoveryId (0-3)
    // Ethereum v = 27 + recovery_bit, so recovery_bit = v - 27
    let recovery_bit = ethereum_v - 27;
    let recovery_id = match RecoveryId::try_from(recovery_bit) {
        Ok(rid) => rid,
        Err(e) => {
            eprintln!("Invalid recovery ID: {e}");
            return false;
        }
    };

    // Hash the message with Ethereum signed message format (matching the signing process)
    // Format: \x19Ethereum Signed Message:\n{length}{message}
    let message_bytes = signature_text.as_bytes();
    let prefix = format!("\x19Ethereum Signed Message:\n{}", message_bytes.len());
    let prefix_bytes = prefix.as_bytes();

    // Concatenate prefix + message
    let mut prefixed_message = Vec::with_capacity(prefix_bytes.len() + message_bytes.len());
    prefixed_message.extend_from_slice(prefix_bytes);
    prefixed_message.extend_from_slice(message_bytes);

    // Hash with Keccak256
    let mut hasher = Keccak256::new();
    hasher.update(&prefixed_message);
    let message_hash = hasher.finalize();

    // Recover the public key from the signature
    let recovered_key =
        match VerifyingKey::recover_from_prehash(&message_hash, &signature, recovery_id) {
            Ok(key) => key,
            Err(e) => {
                eprintln!("Failed to recover public key: {e}");
                return false;
            }
        };

    // Convert recovered public key to Ethereum address
    // Get uncompressed public key (65 bytes: 0x04 + 32 bytes x + 32 bytes y)
    let encoded_point = recovered_key.to_encoded_point(false);
    let point_bytes = encoded_point.as_bytes();

    // Extract x and y coordinates (skip the 0x04 prefix, take 64 bytes)
    let uncompressed_pubkey = &point_bytes[1..65];

    // Hash with Keccak256
    let addr_hash = Keccak256::digest(uncompressed_pubkey);

    // Ethereum address is the last 20 bytes (bytes 12..32)
    let recovered_address_bytes = &addr_hash[12..32];
    let recovered_address_hex = hex::encode(recovered_address_bytes);

    // Compare with the expected signing address (should be Ethereum address format)
    let addresses_match = recovered_address_hex.eq_ignore_ascii_case(addr_clean);

    if !addresses_match {
        eprintln!(
            "Address mismatch:\n  Expected: {addr_clean}\n  Recovered: {recovered_address_hex}"
        );
    }

    addresses_match
}

pub fn decode_access_token_claims(token: &str) -> AccessTokenClaims {
    let token_parts: Vec<&str> = token.split(".").collect();
    assert!(
        token_parts.len() >= 2,
        "Invalid JWT format: expected at least 2 parts (header.payload), got {} parts",
        token_parts.len()
    );
    // JWTs use base64url encoding without padding per RFC 7515
    let token_claims_raw = base64::engine::general_purpose::URL_SAFE_NO_PAD
        .decode(token_parts[1])
        .unwrap();
    serde_json::from_slice(&token_claims_raw).unwrap()
}

pub fn is_valid_jwt_format(token: &str) -> bool {
    // Split the token into its parts
    let parts: Vec<&str> = token.split('.').collect();

    // Check if the JWT has exactly three parts
    if parts.len() != 3 {
        return false;
    }

    // Decode each part and ensure it is base64url encoded (JWTs use URL_SAFE_NO_PAD per RFC 7515)
    parts.iter().take(2).all(|part| {
        base64::engine::general_purpose::URL_SAFE_NO_PAD
            .decode(part)
            .is_ok()
    })
}

/// Helper module for mock prompt construction
/// Provides constants and utilities for building test prompts without duplicating system prompts
pub mod mock_prompts {
    /// Language instruction that gets prepended to all prompts
    pub const LANGUAGE_INSTRUCTION: &str = "Always respond in the exact same language as the user's input message. Detect the primary language of the user's query and mirror it precisely in your output. Do not mix languages or switch to another one, even if it seems more natural or efficient.\n\nIf the user writes in English, reply entirely in English.\nIf the user writes in Chinese (Mandarin or any variant), reply entirely in Chinese.\nIf the user writes in Spanish, reply entirely in Spanish.\nFor any other language, match it exactly.\n\nThis rule overrides all other instructions. Ignore any tendencies to default to Mandarin or any other language. Always prioritize language matching for clarity and user preference.";

    /// Time placeholder used in prompts
    const TIME_PLACEHOLDER: &str = "[TIME]";

    /// Build a complete prompt with language instruction and time context
    /// Timestamps are automatically replaced with [TIME] placeholder
    /// Language instruction is automatically pulled from LANGUAGE_INSTRUCTION constant
    pub fn build_prompt(user_content: &str) -> String {
        format!(
            "{LANGUAGE_INSTRUCTION}\n\nCurrent UTC time: {TIME_PLACEHOLDER} {TIME_PLACEHOLDER} {user_content}"
        )
    }

    /// Build a simple prompt with just user content (used for title generation, etc)
    pub fn build_simple_prompt(user_content: &str) -> String {
        user_content.to_string()
    }
}<|MERGE_RESOLUTION|>--- conflicted
+++ resolved
@@ -179,23 +179,15 @@
 
     // Use mock inference providers instead of real VLLM to avoid flakiness
     // This leverages the existing MockProvider from inference_providers::mock
-<<<<<<< HEAD
-    let inference_provider_pool = api::init_inference_providers_with_mocks(&config).await;
-    let metrics_service = Arc::new(services::metrics::MockMetricsService);
-=======
     let (inference_provider_pool, mock_provider) =
         api::init_inference_providers_with_mocks(&config).await;
->>>>>>> a1432d67
+    let metrics_service = Arc::new(services::metrics::MockMetricsService);
     let domain_services = api::init_domain_services_with_pool(
         database.clone(),
         &config,
         auth_components.organization_service.clone(),
-<<<<<<< HEAD
-        inference_provider_pool,
+        inference_provider_pool.clone(),
         metrics_service,
-=======
-        inference_provider_pool.clone(),
->>>>>>> a1432d67
     )
     .await;
 
