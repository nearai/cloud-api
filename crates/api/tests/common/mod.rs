--- conflicted
+++ resolved
@@ -166,24 +166,17 @@
     assert_mock_user_in_db(&database).await;
 
     let auth_components = init_auth_services(database.clone(), &config);
-<<<<<<< HEAD
-    let metrics_service = Arc::new(services::metrics::MockMetricsService);
-    let domain_services = init_domain_services(
-        database.clone(),
-        &config,
-        auth_components.organization_service.clone(),
-        metrics_service,
-=======
 
     // Use mock inference providers instead of real VLLM to avoid flakiness
     // This leverages the existing MockProvider from inference_providers::mock
     let inference_provider_pool = api::init_inference_providers_with_mocks(&config).await;
+    let metrics_service = Arc::new(services::metrics::MockMetricsService);
     let domain_services = api::init_domain_services_with_pool(
         database.clone(),
         &config,
         auth_components.organization_service.clone(),
         inference_provider_pool,
->>>>>>> defcbbe0
+        metrics_service,
     )
     .await;
 
