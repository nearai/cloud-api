--- conflicted
+++ resolved
@@ -173,13 +173,9 @@
 #[tokio::test]
 async fn test_responses_api() {
     let server = setup_test_server().await;
-<<<<<<< HEAD
     setup_qwen_model(&server).await;
-    let (api_key, _) = create_org_and_api_key(&server).await;
-=======
     let org = setup_org_with_credits(&server, 10000000000i64).await; // $10.00 USD
     let api_key = get_api_key_for_org(&server, org.id).await;
->>>>>>> a0c499fa
 
     let response = server
         .get("/v1/models")
@@ -254,13 +250,9 @@
 #[tokio::test]
 async fn test_streaming_responses_api() {
     let server = setup_test_server().await;
-<<<<<<< HEAD
     setup_qwen_model(&server).await;
-    let (api_key, _) = create_org_and_api_key(&server).await;
-=======
     let org = setup_org_with_credits(&server, 10000000000i64).await; // $10.00 USD
     let api_key = get_api_key_for_org(&server, org.id).await;
->>>>>>> a0c499fa
 
     // Get available models
     let response = server
