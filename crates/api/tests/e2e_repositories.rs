--- conflicted
+++ resolved
@@ -3,17 +3,15 @@
 mod common;
 
 use chrono::{Duration, Utc};
-<<<<<<< HEAD
-use database::OAuthStateRepository;
+use common::*;
+use database::{Database, OAuthStateRepository};
 
 // Helper to get database pool for repository testing
 async fn get_test_pool() -> database::pool::DbPool {
     let (_server, _inference_provider_pool, _mock_provider, database) =
         common::setup_test_server_with_pool().await;
     database.pool().clone()
-=======
-use common::*;
-use database::{Database, OAuthStateRepository};
+}
 
 // Helper to create database pool for repository testing
 async fn create_test_pool() -> database::pool::DbPool {
@@ -33,7 +31,6 @@
     };
 
     Database::from_config(&config).await.unwrap().pool().clone()
->>>>>>> a0c499fa
 }
 
 // ============================================
