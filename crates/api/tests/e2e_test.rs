// Import common test utilities
mod common;
use common::*;

use api::models::{
    BatchUpdateModelApiRequest, ConversationContentPart, ConversationItem, ResponseOutputContent,
    ResponseOutputItem,
};
use inference_providers::{models::ChatCompletionChunk, StreamChunk};

#[tokio::test]
async fn test_models_api() {
    let server = setup_test_server().await;
    let (api_key, _) = create_org_and_api_key(&server).await;
    let response = list_models(&server, api_key).await;

    assert!(!response.data.is_empty());
}

#[tokio::test]
async fn test_chat_completions_api() {
    let server = setup_test_server().await;
    let org = setup_org_with_credits(&server, 10000000000i64).await; // $10.00 USD
    let api_key = get_api_key_for_org(&server, org.id).await;

    let response = server
        .post("/v1/chat/completions")
        .add_header("Authorization", format!("Bearer {api_key}"))
        .json(&serde_json::json!({
            "model": "Qwen/Qwen3-30B-A3B-Instruct-2507",
            "messages": [
                {
                    "role": "user",
                    "content": "Hello, how are you?"
                }
            ],
            "stream": true,
            "max_tokens": 50
        }))
        .await;

    assert_eq!(response.status_code(), 200);

    // For streaming responses, we get SSE events as text
    let response_text = response.text();

    let mut content = String::new();
    let mut final_response: Option<ChatCompletionChunk> = None;

    // Parse standard OpenAI streaming format: "data: <json>"
    for line in response_text.lines() {
        println!("Line: {line}");

        if let Some(data) = line.strip_prefix("data: ") {
            // Handle the [DONE] marker
            if data.trim() == "[DONE]" {
                println!("Stream completed with [DONE]");
                break;
            }

            // Parse JSON data
            if let Ok(chunk) = serde_json::from_str::<StreamChunk>(data) {
                println!(
                    "Parsed JSON: {}",
                    serde_json::to_string_pretty(&chunk).unwrap_or_default()
                );

                let chat_chunk = match chunk {
                    StreamChunk::Chat(chat_chunk) => {
                        println!("Chat chunk: {chat_chunk:?}");
                        Some(chat_chunk)
                    }
                    _ => {
                        println!("Unknown chunk: {chunk:?}");
                        None
                    }
                }
                .unwrap();

                // Extract content from choices[0].delta.content
                if let Some(choice) = chat_chunk.choices.first() {
                    if let Some(delta) = &choice.delta {
                        if let Some(delta_content) = &delta.content {
                            content.push_str(delta_content.as_str());
                            println!("Delta content: '{delta_content}'");
                        }

                        // Check if this is the final chunk (has usage or finish_reason)
                        if choice.finish_reason.is_some() || chat_chunk.usage.is_some() {
                            final_response = Some(chat_chunk.clone());
                            println!("Final chunk detected");
                        }
                    }
                }
            } else {
                println!("Failed to parse JSON: {data}");
            }
        }
    }

    // Verify we got content from the stream
    assert!(!content.is_empty(), "Expected non-empty streamed content");

    println!("Streamed Content: {content}");

    // Verify we got a meaningful response
    assert!(
        content.len() > 10,
        "Expected substantial content from stream, got: '{content}'"
    );

    // If we have a final response, verify its structure
    if let Some(final_resp) = final_response {
        println!("Final Response: {final_resp:?}");
        assert!(
            !final_resp.choices.is_empty(),
            "Final response should have choices"
        );
        if let Some(choice) = final_resp.choices.first() {
            assert!(
                choice.delta.is_some(),
                "Final response choices should not be empty"
            );
        }
    } else {
        println!("No final response detected - this is okay for some streaming implementations");
    }
}

#[tokio::test]
async fn test_responses_api() {
    let server = setup_test_server().await;
    let (api_key, _) = create_org_and_api_key(&server).await;

    let response = server
        .get("/v1/models")
        .add_header("Authorization", format!("Bearer {api_key}"))
        .await;

    let models = response.json::<api::models::ModelsResponse>();
    assert!(!models.data.is_empty());

    let conversation = create_conversation(&server, api_key.clone()).await;
    println!("Conversation: {conversation:?}");

    let message = "Hello, how are you?".to_string();
    let max_tokens = 10;
    let response = create_response(
        &server,
        conversation.id.clone(),
        models.data[0].id.clone(),
        message.clone(),
        max_tokens,
        api_key.clone(),
    )
    .await;
    println!("Response: {response:?}");

    // Check that response completed successfully
    assert_eq!(response.status, api::models::ResponseStatus::Completed);

    // Check that we got usage information (tokens were generated)
    assert!(
        response.usage.output_tokens > 0,
        "Expected output tokens to be generated"
    );

    // Check that we have output content structure (even if text is empty due to VLLM issues)
    assert!(!response.output.is_empty(), "Expected output items");

    // Log the text we got (may be empty if VLLM has issues)
    for output_item in &response.output {
        if let ResponseOutputItem::Message { content, .. } = output_item {
            for content_part in content {
                if let ResponseOutputContent::OutputText { text, .. } = content_part {
                    println!(
                        "Response text length: {} chars, content: '{}'",
                        text.len(),
                        text
                    );
                    if text.is_empty() {
                        println!(
                            "Warning: VLLM returned empty text despite reporting {} output tokens",
                            response.usage.output_tokens
                        );
                    }
                }
            }
        }
    }

    let conversation_items =
        list_conversation_items(&server, conversation.id, api_key.clone()).await;
    assert_eq!(conversation_items.data.len(), 2);
    match &conversation_items.data[0] {
        ConversationItem::Message { content, .. } => {
            if let ConversationContentPart::InputText { text } = &content[0] {
                assert_eq!(text, message.as_str());
            }
        }
    }
}

async fn create_conversation(
    server: &axum_test::TestServer,
    api_key: String,
) -> api::models::ConversationObject {
    let response = server
        .post("/v1/conversations")
        .add_header("Authorization", format!("Bearer {api_key}"))
        .json(&serde_json::json!({
            "name": "Test Conversation",
            "description": "A test conversation"
        }))
        .await;
    assert_eq!(response.status_code(), 201);
    response.json::<api::models::ConversationObject>()
}

#[allow(dead_code)]
async fn get_conversation(
    server: &axum_test::TestServer,
    conversation_id: String,
    api_key: String,
) -> api::models::ConversationObject {
    let response = server
        .get(format!("/v1/conversations/{conversation_id}").as_str())
        .add_header("Authorization", format!("Bearer {api_key}"))
        .await;
    assert_eq!(response.status_code(), 200);
    response.json::<api::models::ConversationObject>()
}

async fn list_conversation_items(
    server: &axum_test::TestServer,
    conversation_id: String,
    api_key: String,
) -> api::models::ConversationItemList {
    let response = server
        .get(format!("/v1/conversations/{conversation_id}/items").as_str())
        .add_header("Authorization", format!("Bearer {api_key}"))
        .await;
    assert_eq!(response.status_code(), 200);
    response.json::<api::models::ConversationItemList>()
}

async fn create_response(
    server: &axum_test::TestServer,
    conversation_id: String,
    model: String,
    message: String,
    max_tokens: i64,
    api_key: String,
) -> api::models::ResponseObject {
    let response = server
        .post("/v1/responses")
        .add_header("Authorization", format!("Bearer {api_key}"))
        .json(&serde_json::json!({
            "conversation": {
                "id": conversation_id,
            },
            "input": message,
            "temperature": 0.7,
            "max_output_tokens": max_tokens,
            "stream": false,
            "model": model
        }))
        .await;
    assert_eq!(response.status_code(), 200);
    response.json::<api::models::ResponseObject>()
}

async fn create_response_stream(
    server: &axum_test::TestServer,
    conversation_id: String,
    model: String,
    message: String,
    max_tokens: i64,
    api_key: String,
) -> (String, api::models::ResponseObject) {
    let response = server
        .post("/v1/responses")
        .add_header("Authorization", format!("Bearer {api_key}"))
        .json(&serde_json::json!({
            "conversation": {
                "id": conversation_id,
            },
            "input": message,
            "temperature": 0.7,
            "max_output_tokens": max_tokens,
            "stream": true,
            "model": model
        }))
        .await;

    assert_eq!(response.status_code(), 200);

    // For streaming responses, we get SSE events as text
    let response_text = response.text();

    let mut content = String::new();
    let mut final_response: Option<api::models::ResponseObject> = None;

    // Parse SSE format: "event: <type>\ndata: <json>\n\n"
    for line_chunk in response_text.split("\n\n") {
        if line_chunk.trim().is_empty() {
            continue;
        }

        let mut event_type = "";
        let mut event_data = "";

        for line in line_chunk.lines() {
            if let Some(event_name) = line.strip_prefix("event: ") {
                event_type = event_name;
            } else if let Some(data) = line.strip_prefix("data: ") {
                event_data = data;
            }
        }

        if !event_data.is_empty() {
            if let Ok(event_json) = serde_json::from_str::<serde_json::Value>(event_data) {
                match event_type {
                    "response.output_text.delta" => {
                        // Accumulate content deltas as they arrive
                        if let Some(delta) = event_json.get("delta").and_then(|v| v.as_str()) {
                            content.push_str(delta);
                            println!("Delta: {delta}");
                        }
                    }
                    "response.completed" => {
                        // Extract final response from completed event
                        if let Some(response_obj) = event_json.get("response") {
                            final_response = Some(
                                serde_json::from_value::<api::models::ResponseObject>(
                                    response_obj.clone(),
                                )
                                .expect("Failed to parse response.completed event"),
                            );
                            println!("Stream completed");
                        }
                    }
                    "response.created" => {
                        println!("Response created");
                    }
                    "response.in_progress" => {
                        println!("Response in progress");
                    }
                    _ => {
                        println!("Event: {event_type}");
                    }
                }
            }
        }
    }

    let final_resp =
        final_response.expect("Expected to receive response.completed event from stream");
    (content, final_resp)
}

#[tokio::test]
async fn test_conversations_api() {
    let server = setup_test_server().await;
    let (api_key, _) = create_org_and_api_key(&server).await;

    // Test creating a conversation
    let create_response = server
        .post("/v1/conversations")
        .add_header("Authorization", format!("Bearer {api_key}"))
        .json(&serde_json::json!({
            "name": "Test Conversation",
            "description": "A test conversation"
        }))
        .await;
    assert_eq!(create_response.status_code(), 201);
}

#[tokio::test]
async fn test_streaming_responses_api() {
    let server = setup_test_server().await;
    let (api_key, _) = create_org_and_api_key(&server).await;

    // Get available models
    let response = server
        .get("/v1/models")
        .add_header("Authorization", format!("Bearer {api_key}"))
        .await;

    let models = response.json::<api::models::ModelsResponse>();
    assert!(!models.data.is_empty());

    // Create a conversation
    let conversation = create_conversation(&server, api_key.clone()).await;
    println!("Conversation: {conversation:?}");

    // Test streaming response
    let message = "Hello, how are you?".to_string();
    let (streamed_content, streaming_response) = create_response_stream(
        &server,
        conversation.id.clone(),
        models.data[0].id.clone(),
        message.clone(),
        50,
        api_key.clone(),
    )
    .await;

    println!("Streamed Content: {streamed_content}");
    println!("Final Response: {streaming_response:?}");

    // Verify we got content from the stream
    assert!(
        !streamed_content.is_empty(),
        "Expected non-empty streamed content"
    );

    // Verify the final response has content
    assert!(streaming_response.output.iter().any(|o| {
        if let ResponseOutputItem::Message { content, .. } = o {
            content.iter().any(|c| {
                if let ResponseOutputContent::OutputText { text, .. } = c {
                    println!("Final Response Text: {text}");
                    !text.is_empty()
                } else {
                    false
                }
            })
        } else {
            false
        }
    }));

    // Verify streamed content matches final response content
    let final_text = streaming_response
        .output
        .iter()
        .filter_map(|o| {
            if let ResponseOutputItem::Message { content, .. } = o {
                content.iter().find_map(|c| {
                    if let ResponseOutputContent::OutputText { text, .. } = c {
                        Some(text.clone())
                    } else {
                        None
                    }
                })
            } else {
                None
            }
        })
        .next()
        .unwrap_or_default();

    assert_eq!(
        streamed_content, final_text,
        "Streamed content should match final response text"
    );
}

#[tokio::test]
async fn test_admin_update_model() {
    let server = setup_test_server().await;

    // Upsert models (using session token with admin domain email)
    let batch = generate_model();
    let batch_for_comparison = generate_model();
    let updated_models = admin_batch_upsert_models(&server, batch, get_session_id()).await;
    println!("Updated models: {updated_models:?}");
    assert_eq!(updated_models.len(), 1);
    let updated_model = &updated_models[0];
    // model_id should be the public_name, not the internal model_name
    assert_eq!(
        updated_model.model_id,
        batch_for_comparison
            .values()
            .next()
            .unwrap()
            .public_name
            .as_deref()
            .unwrap()
    );
    assert_eq!(
        updated_model.metadata.model_display_name,
        "Updated Model Name"
    );
    assert_eq!(updated_model.input_cost_per_token.amount, 1000000);
}

#[tokio::test]
async fn test_get_model_by_name() {
    let server = setup_test_server().await;

    // Upsert a model with a name containing forward slashes
    let batch = generate_model();
    let model_name = batch.keys().next().unwrap().clone();
    let model_request = batch.get(&model_name).unwrap().clone();

    let upserted_models = admin_batch_upsert_models(&server, batch, get_session_id()).await;

    println!("Upserted models: {upserted_models:?}");
    assert_eq!(upserted_models.len(), 1);

    // Test retrieving the model by name (public endpoint - no auth required)
    // Model names may contain forward slashes (e.g., "Qwen/Qwen3-30B-A3B-Instruct-2507")
    // which must be URL-encoded when used in the path
    println!("Test: Requesting model by name: '{model_name}'");
    let encoded_model_name =
        url::form_urlencoded::byte_serialize(model_name.as_bytes()).collect::<String>();
    println!("Test: URL-encoded for path: '{encoded_model_name}'");

    let response = server
        .get(format!("/v1/model/{encoded_model_name}").as_str())
        .await;

    println!("Response status: {}", response.status_code());
    assert_eq!(response.status_code(), 200);

    let model_resp = response.json::<api::models::ModelWithPricing>();
    println!("Retrieved model: {model_resp:?}");

    // Verify the model details match what we upserted
    // The model_id should be the public_name, not the internal model_name
    assert_eq!(
        model_resp.model_id,
        model_request.public_name.as_deref().unwrap()
    );
    assert_eq!(
        model_resp.metadata.model_display_name,
        model_request.model_display_name.as_deref().unwrap()
    );
    assert_eq!(
        model_resp.metadata.model_description,
        model_request.model_description.as_deref().unwrap()
    );
    assert_eq!(
        model_resp.metadata.context_length,
        model_request.context_length.unwrap()
    );
    assert_eq!(
        model_resp.metadata.verifiable,
        model_request.verifiable.unwrap()
    );
    assert_eq!(
        model_resp.input_cost_per_token.amount,
        model_request.input_cost_per_token.as_ref().unwrap().amount
    );
    assert_eq!(
        model_resp.input_cost_per_token.scale,
        9 // Scale is always 9 (nano-dollars)
    );
    assert_eq!(
        model_resp.input_cost_per_token.currency,
        model_request
            .input_cost_per_token
            .as_ref()
            .unwrap()
            .currency
    );
    assert_eq!(
        model_resp.output_cost_per_token.amount,
        model_request.output_cost_per_token.as_ref().unwrap().amount
    );
    assert_eq!(
        model_resp.output_cost_per_token.scale,
        9 // Scale is always 9 (nano-dollars)
    );
    assert_eq!(
        model_resp.output_cost_per_token.currency,
        model_request
            .output_cost_per_token
            .as_ref()
            .unwrap()
            .currency
    );

    // Test retrieving the same model by public name
    let public_name = model_request.public_name.as_deref().unwrap();
    println!("Test: Requesting model by public name: '{public_name}'");
    // URL-encode the public name since it may contain special characters
    let encoded_public_name =
        url::form_urlencoded::byte_serialize(public_name.as_bytes()).collect::<String>();
    println!("Test: URL-encoded public name: '{encoded_public_name}'");
    let response_by_public_name = server
        .get(format!("/v1/model/{encoded_public_name}").as_str())
        .await;

    println!(
        "Public name response status: {}",
        response_by_public_name.status_code()
    );
    assert_eq!(response_by_public_name.status_code(), 200);

    let model_resp_by_public_name = response_by_public_name.json::<api::models::ModelWithPricing>();
    println!("Retrieved model by public name: {model_resp_by_public_name:?}");

    // Verify that both queries return the same model (same model_id)
    assert_eq!(model_resp.model_id, model_resp_by_public_name.model_id);
    println!("✅ Both internal name and public name queries return the same model!");

    // Test retrieving a non-existent model
    // Note: URL-encode the model name even for non-existent models
    let nonexistent_model = "nonexistent/model";
    let encoded_nonexistent =
        url::form_urlencoded::byte_serialize(nonexistent_model.as_bytes()).collect::<String>();
    let response = server
        .get(format!("/v1/model/{encoded_nonexistent}").as_str())
        .await;

    println!(
        "Non-existent model response status: {}",
        response.status_code()
    );
    assert_eq!(response.status_code(), 404);

    // Only try to parse JSON if there's a body
    let response_text = response.text();
    if !response_text.is_empty() {
        let error: api::models::ErrorResponse =
            serde_json::from_str(&response_text).expect("Failed to parse error response");
        println!("Error response: {error:?}");
        assert_eq!(error.error.r#type, "model_not_found");
        assert!(error
            .error
            .message
            .contains("Model 'nonexistent/model' not found"));
    } else {
        println!("Warning: 404 response had empty body");
    }
}

#[tokio::test]
async fn test_admin_update_organization_limits() {
    let server = setup_test_server().await;

    // Create an organization
    let org = create_org(&server).await;
    println!("Created organization: {org:?}");

    // Update organization limits (amount is in nano-dollars, scale 9 is implicit)
    let update_request = serde_json::json!({
        "spendLimit": {
            "amount": 100000000000i64,  // $100.00 USD (in nano-dollars)
            "currency": "USD"
        },
        "changedBy": "admin@test.com",
        "changeReason": "Initial credit allocation"
    });

    let response = server
        .patch(format!("/v1/admin/organizations/{}/limits", org.id).as_str())
        .add_header("Authorization", format!("Bearer {}", get_session_id()))
        .json(&update_request)
        .await;

    println!("Response status: {}", response.status_code());
    println!("Response body: {}", response.text());

    assert_eq!(
        response.status_code(),
        200,
        "Organization limits update should succeed"
    );

    let update_response =
        serde_json::from_str::<api::models::UpdateOrganizationLimitsResponse>(&response.text())
            .expect("Failed to parse response");

    println!("Update response: {update_response:?}");

    // Verify the response
    assert_eq!(update_response.organization_id, org.id);
    assert_eq!(update_response.spend_limit.amount, 100000000000i64);
    assert_eq!(update_response.spend_limit.scale, 9); // Scale is always 9 (nano-dollars)
    assert_eq!(update_response.spend_limit.currency, "USD");
    assert!(!update_response.updated_at.is_empty());
}

#[tokio::test]
async fn test_admin_update_organization_limits_invalid_org() {
    let server = setup_test_server().await;

    // Try to update limits for non-existent organization
    let fake_org_id = uuid::Uuid::new_v4().to_string();
    let update_request = serde_json::json!({
        "spendLimit": {
            "amount": 50000000000i64,
            "currency": "USD"
        }
    });

    let response = server
        .patch(format!("/v1/admin/organizations/{fake_org_id}/limits").as_str())
        .add_header("Authorization", format!("Bearer {}", get_session_id()))
        .json(&update_request)
        .await;

    println!("Response status: {}", response.status_code());
    assert_eq!(
        response.status_code(),
        404,
        "Should return 404 for non-existent organization"
    );

    let error = response.json::<api::models::ErrorResponse>();
    println!("Error response: {error:?}");
    assert_eq!(error.error.r#type, "organization_not_found");
}

#[tokio::test]
async fn test_admin_update_organization_limits_multiple_times() {
    let server = setup_test_server().await;

    // Create an organization
    let org = create_org(&server).await;

    // First update - set initial limit (scale 9 = nano-dollars)
    let first_update = serde_json::json!({
        "spendLimit": {
            "amount": 50000000000i64,  // $50.00 USD (in nano-dollars)
            "currency": "USD"
        },
        "changedBy": "admin@test.com",
        "changeReason": "Initial allocation"
    });

    let response1 = server
        .patch(format!("/v1/admin/organizations/{}/limits", org.id).as_str())
        .add_header("Authorization", format!("Bearer {}", get_session_id()))
        .json(&first_update)
        .await;

    assert_eq!(response1.status_code(), 200);
    let response1_data =
        serde_json::from_str::<api::models::UpdateOrganizationLimitsResponse>(&response1.text())
            .unwrap();
    assert_eq!(response1_data.spend_limit.amount, 50000000000i64);

    // Second update - increase limit
    let second_update = serde_json::json!({
        "spendLimit": {
            "amount": 150000000000i64,  // $150.00 USD (in nano-dollars)
            "currency": "USD"
        },
        "changedBy": "admin@test.com",
        "changeReason": "Customer purchased additional credits"
    });

    let response2 = server
        .patch(format!("/v1/admin/organizations/{}/limits", org.id).as_str())
        .add_header("Authorization", format!("Bearer {}", get_session_id()))
        .json(&second_update)
        .await;

    assert_eq!(response2.status_code(), 200);
    let response2_data =
        serde_json::from_str::<api::models::UpdateOrganizationLimitsResponse>(&response2.text())
            .unwrap();
    assert_eq!(response2_data.spend_limit.amount, 150000000000i64);

    // Verify the second update happened after the first
    let first_updated = chrono::DateTime::parse_from_rfc3339(&response1_data.updated_at).unwrap();
    let second_updated = chrono::DateTime::parse_from_rfc3339(&response2_data.updated_at).unwrap();
    assert!(
        second_updated > first_updated,
        "Second update should be after first update"
    );
}

#[tokio::test]
async fn test_admin_update_organization_limits_usd_only() {
    let server = setup_test_server().await;

    // Create an organization
    let org = create_org(&server).await;

    // All currencies are USD now (fixed scale 9)
    let usd_update = serde_json::json!({
        "spendLimit": {
            "amount": 85000000000i64,  // $85.00 USD (in nano-dollars)
            "currency": "USD"
        },
        "changedBy": "billing-service",
        "changeReason": "Customer purchase"
    });

    let response = server
        .patch(format!("/v1/admin/organizations/{}/limits", org.id).as_str())
        .add_header("Authorization", format!("Bearer {}", get_session_id()))
        .json(&usd_update)
        .await;

    assert_eq!(response.status_code(), 200);
    let response_data =
        serde_json::from_str::<api::models::UpdateOrganizationLimitsResponse>(&response.text())
            .unwrap();
    assert_eq!(response_data.spend_limit.currency, "USD");
    assert_eq!(response_data.spend_limit.amount, 85000000000i64);
}

// ============================================
// Usage Tracking E2E Tests
// ============================================

#[tokio::test]
async fn test_no_credits_denies_request() {
    let server = setup_test_server().await;

    // Create organization WITHOUT setting any credits
    let (api_key, _api_key_response) = create_org_and_api_key(&server).await;

    // Try to make a chat completion request - should be denied (402 Payment Required)
    let response = server
        .post("/v1/chat/completions")
        .add_header("Authorization", format!("Bearer {api_key}"))
        .json(&serde_json::json!({
            "model": "Qwen/Qwen3-30B-A3B-Instruct-2507",
            "messages": [
                {
                    "role": "user",
                    "content": "Say hello"
                }
            ],
            "stream": false,
            "max_tokens": 20
        }))
        .await;

    println!("Response status: {}", response.status_code());
    println!("Response body: {}", response.text());

    // Should get 402 Payment Required - no credits
    assert_eq!(
        response.status_code(),
        402,
        "Expected 402 Payment Required for organization without credits"
    );

    let error = serde_json::from_str::<api::models::ErrorResponse>(&response.text())
        .expect("Failed to parse error response");
    println!("Error: {error:?}");
    assert!(
        error.error.r#type == "no_credits" || error.error.r#type == "no_limit_configured",
        "Expected error type 'no_credits' or 'no_limit_configured'"
    );
}

#[tokio::test]
async fn test_unconfigured_model_rejected() {
    let server = setup_test_server().await;
    let org = setup_org_with_credits(&server, 10000000000i64).await; // $10.00 USD
    let api_key = get_api_key_for_org(&server, org.id).await;

    // Try to use a model that exists in discovery but is not configured in database
    // This model is discovered from the endpoint but has no pricing configuration
    let response = server
        .post("/v1/chat/completions")
        .add_header("Authorization", format!("Bearer {api_key}"))
        .json(&serde_json::json!({
            "model": "dphn/Dolphin-Mistral-24B-Venice-Edition",
            "messages": [
                {
                    "role": "user",
                    "content": "Hello"
                }
            ],
            "stream": false,
            "max_tokens": 10
        }))
        .await;

    println!("Response status: {}", response.status_code());
    println!("Response body: {}", response.text());

    // Should get 400 Bad Request - model not configured
    assert_eq!(
        response.status_code(),
        400,
        "Expected 400 Bad Request for unconfigured model"
    );

    let error = serde_json::from_str::<api::models::ErrorResponse>(&response.text())
        .expect("Failed to parse error response");
    println!("Error: {error:?}");

    // Verify error message mentions the model is not configured
    assert!(
        error.error.message.contains("not configured"),
        "Error message should mention model is not configured. Got: {}",
        error.error.message
    );

    // Verify error message includes available models
    assert!(
        error.error.message.contains("Available models"),
        "Error message should list available models. Got: {}",
        error.error.message
    );

    assert_eq!(
        error.error.r#type, "invalid_request_error",
        "Expected error type 'invalid_request_error'"
    );
}

#[tokio::test]
async fn test_usage_tracking_on_completion() {
    let server = setup_test_server().await;
    let org = setup_org_with_credits(&server, 1000000000i64).await; // $1.00 USD
    let api_key = get_api_key_for_org(&server, org.id).await;

    // Make a chat completion request
    let response = server
        .post("/v1/chat/completions")
        .add_header("Authorization", format!("Bearer {api_key}"))
        .json(&serde_json::json!({
            "model": "Qwen/Qwen3-30B-A3B-Instruct-2507",
            "messages": [
                {
                    "role": "user",
                    "content": "Say hello"
                }
            ],
            "stream": false,
            "max_tokens": 20
        }))
        .await;

    println!("Completion response status: {}", response.status_code());
    assert_eq!(response.status_code(), 200);

    let completion_response = response.json::<api::models::ChatCompletionResponse>();
    println!("Usage: {:?}", completion_response.usage);

    // Verify completion was recorded
    assert!(completion_response.usage.input_tokens > 0);
    assert!(completion_response.usage.output_tokens > 0);

    // Wait a bit for async usage recording to complete
    tokio::time::sleep(tokio::time::Duration::from_millis(500)).await;
}

#[tokio::test]
async fn test_usage_limit_enforcement() {
    let server = setup_test_server().await;
    let org = setup_org_with_credits(&server, 1).await; // 1 nano-dollar (minimal)
    println!("Created organization: {org:?}");
    let api_key = get_api_key_for_org(&server, org.id).await;

    // First request should succeed (no usage yet)
    let response1 = server
        .post("/v1/chat/completions")
        .add_header("Authorization", format!("Bearer {api_key}"))
        .json(&serde_json::json!({
            "model": "Qwen/Qwen3-30B-A3B-Instruct-2507",
            "messages": [{"role": "user", "content": "Hi"}],
            "stream": false,
            "max_tokens": 10
        }))
        .await;

    println!("First request status: {}", response1.status_code());
    // This might succeed or fail depending on timing

    // Wait for usage to be recorded
    tokio::time::sleep(tokio::time::Duration::from_millis(500)).await;

    // Second request should fail with payment required
    let response2 = server
        .post("/v1/chat/completions")
        .add_header("Authorization", format!("Bearer {api_key}"))
        .json(&serde_json::json!({
            "model": "Qwen/Qwen3-30B-A3B-Instruct-2507",
            "messages": [{"role": "user", "content": "Hi again"}],
            "stream": false,
            "max_tokens": 10
        }))
        .await;

    println!("Second request status: {}", response2.status_code());
    println!("Second request body: {}", response2.text());

    // Should get 402 Payment Required after exceeding limit
    assert!(
        response2.status_code() == 402 || response2.status_code() == 200,
        "Expected 402 Payment Required or 200 OK, got: {}",
        response2.status_code()
    );
}

#[tokio::test]
async fn test_get_organization_balance() {
    let server = setup_test_server().await;
    let org = setup_org_with_credits(&server, 5000000000i64).await; // $5.00 USD

    // Get balance - should now show limit even with no usage
    let response = server
        .get(format!("/v1/organizations/{}/usage/balance", org.id).as_str())
        .add_header("Authorization", format!("Bearer {}", get_session_id()))
        .await;

    println!("Balance response status: {}", response.status_code());
    println!("Balance response body: {}", response.text());

    assert_eq!(response.status_code(), 200, "Should get balance with limit");

    let balance =
        serde_json::from_str::<api::routes::usage::OrganizationBalanceResponse>(&response.text())
            .expect("Failed to parse balance response");

    println!("Balance: {balance:?}");

    // Verify limit is included
    assert!(balance.spend_limit.is_some(), "Should have spend_limit");
    assert_eq!(
        balance.spend_limit.unwrap(),
        5000000000i64,
        "Limit should be $5.00 (5B nano-dollars)"
    );
    assert!(
        balance.spend_limit_display.is_some(),
        "Should have spend_limit_display"
    );
    assert_eq!(
        balance.spend_limit_display.unwrap(),
        "$5.00",
        "Display should show $5.00"
    );

    // Verify remaining is calculated correctly (no usage yet, so remaining = limit)
    assert!(balance.remaining.is_some(), "Should have remaining");
    assert_eq!(
        balance.remaining.unwrap(),
        5000000000i64,
        "Remaining should equal limit with no usage"
    );
    assert!(
        balance.remaining_display.is_some(),
        "Should have remaining_display"
    );

    // Verify spent is zero
    assert_eq!(balance.total_spent, 0, "Total spent should be zero");
    assert_eq!(
        balance.total_spent_display, "$0.00",
        "Spent display should be $0.00"
    );
}

#[tokio::test]
async fn test_get_organization_usage_history() {
    let server = setup_test_server().await;
    let org = create_org(&server).await;

    // Get usage history (should be empty initially)
    let response = server
        .get(format!("/v1/organizations/{}/usage/history", org.id).as_str())
        .add_header("Authorization", format!("Bearer {}", get_session_id()))
        .await;

    println!("Usage history response status: {}", response.status_code());
    assert_eq!(response.status_code(), 200);

    let history_response = response.json::<serde_json::Value>();
    println!("Usage history: {history_response:?}");

    // Should have data array (empty is fine)
    assert!(history_response.get("data").is_some());
}

#[tokio::test]
async fn test_completion_cost_calculation() {
    let server = setup_test_server().await;
    let org = setup_org_with_credits(&server, 1000000000000i64).await; // $1000.00 USD
    println!("Created organization: {}", org.id);

    // Setup test model with known pricing
<<<<<<< HEAD
    let (model_name, model) = setup_test_model(&server).await;
    println!("Setup model: {}", model_name);
=======
    let model_name = setup_test_model(&server).await;
    println!("Setup model: {model_name}");
>>>>>>> 0025f317

    let api_key = get_api_key_for_org(&server, org.id.clone()).await;

    // Get initial balance (should be 0 or not found)
    let initial_balance_response = server
        .get(format!("/v1/organizations/{}/usage/balance", org.id).as_str())
        .add_header("Authorization", format!("Bearer {}", get_session_id()))
        .await;

    let initial_spent = if initial_balance_response.status_code() == 200 {
        let balance =
            initial_balance_response.json::<api::routes::usage::OrganizationBalanceResponse>();
        balance.total_spent
    } else {
        0i64
    };
    println!("Initial spent amount (nano-dollars): {initial_spent}");

    // Make a chat completion request with controlled parameters
    let response = server
        .post("/v1/chat/completions")
        .add_header("Authorization", format!("Bearer {api_key}"))
        .json(&serde_json::json!({
            "model": model_name,
            "messages": [
                {
                    "role": "user",
                    "content": "Say hello in exactly 5 words."
                }
            ],
            "stream": false,
            "max_tokens": 50
        }))
        .await;

    println!("Completion response status: {}", response.status_code());
    assert_eq!(
        response.status_code(),
        200,
        "Completion request should succeed"
    );

    let completion_response = response.json::<api::models::ChatCompletionResponse>();
    println!("Usage: {:?}", completion_response.usage);

    let input_tokens = completion_response.usage.input_tokens;
    let output_tokens = completion_response.usage.output_tokens;

    // Verify we got actual token counts
    assert!(input_tokens > 0, "Should have input tokens");
    assert!(output_tokens > 0, "Should have output tokens");

    // Calculate expected cost based on model pricing (all at scale 9)
    // Input: 1000000 nano-dollars = $0.000001 per token
    // Output: 2000000 nano-dollars = $0.000002 per token

    let input_cost_per_token = 1000000i64; // nano-dollars
    let output_cost_per_token = 2000000i64; // nano-dollars

    // Expected total cost (at scale 9)
    let expected_input_cost = (input_tokens as i64) * input_cost_per_token;
    let expected_output_cost = (output_tokens as i64) * output_cost_per_token;
    let expected_total_cost = expected_input_cost + expected_output_cost;

    println!("Input tokens: {input_tokens}, cost per token: {input_cost_per_token} nano-dollars");
    println!(
        "Output tokens: {output_tokens}, cost per token: {output_cost_per_token} nano-dollars"
    );
    println!("Expected input cost: {expected_input_cost} nano-dollars");
    println!("Expected output cost: {expected_output_cost} nano-dollars");
    println!("Expected total cost: {expected_total_cost} nano-dollars");

    // Wait for async usage recording to complete (increased to 3s for reliability with remote DB)
    tokio::time::sleep(tokio::time::Duration::from_millis(3000)).await;

    // Get the updated balance
    let balance_response = server
        .get(format!("/v1/organizations/{}/usage/balance", org.id).as_str())
        .add_header("Authorization", format!("Bearer {}", get_session_id()))
        .await;

    assert_eq!(
        balance_response.status_code(),
        200,
        "Should be able to get balance"
    );
    let balance = balance_response.json::<api::routes::usage::OrganizationBalanceResponse>();
    println!("Balance: {balance:?}");
    println!("Total spent: {} nano-dollars", balance.total_spent);

    // Verify limit information is included
    assert!(balance.spend_limit.is_some(), "Should have spend_limit");
    assert_eq!(
        balance.spend_limit.unwrap(),
        1000000000000i64,
        "Limit should be $1000.00"
    );
    assert!(
        balance.spend_limit_display.is_some(),
        "Should have readable limit"
    );
    println!(
        "Spend limit: {}",
        balance.spend_limit_display.as_ref().unwrap()
    );

    // Verify remaining is calculated
    assert!(balance.remaining.is_some(), "Should have remaining");
    assert!(
        balance.remaining_display.is_some(),
        "Should have readable remaining"
    );
    println!("Remaining: {}", balance.remaining_display.as_ref().unwrap());

    // The recorded cost should match our expected calculation (all at scale 9)
    let actual_spent = balance.total_spent - initial_spent;

    println!("Actual spent: {actual_spent} nano-dollars");
    println!("Expected spent: {expected_total_cost} nano-dollars");

    // Verify the cost calculation is correct (with small tolerance for rounding)
    let tolerance = 10; // Allow small rounding differences
    assert!(
        (actual_spent - expected_total_cost).abs() <= tolerance,
        "Cost calculation mismatch: expected {expected_total_cost} (±{tolerance}), got {actual_spent}. \
         Input tokens: {input_tokens}, Output tokens: {output_tokens}, \
         Input cost per token: {input_cost_per_token}, Output cost per token: {output_cost_per_token}"
    );

    // Verify the display format is reasonable
    assert!(
        !balance.total_spent_display.is_empty(),
        "Should have display format"
    );
    assert!(
        balance.total_spent_display.starts_with("$"),
        "Should show dollar sign"
    );
    println!("Total spent display: {}", balance.total_spent_display);

    // Verify usage history also shows the correct cost
    let history_response = server
        .get(format!("/v1/organizations/{}/usage/history?limit=10", org.id).as_str())
        .add_header("Authorization", format!("Bearer {}", get_session_id()))
        .await;

    assert_eq!(history_response.status_code(), 200);
    let history = history_response.json::<api::routes::usage::UsageHistoryResponse>();
    println!("Usage history: {history:?}");

    // Find the most recent entry (should be our completion)
    assert!(
        !history.data.is_empty(),
        "Should have usage history entries"
    );
    let latest_entry = &history.data[0];

    println!("Latest usage entry: {latest_entry:?}");
    assert_eq!(
        latest_entry.model_id, model.model_id,
        "Should record correct model"
    );
    assert_eq!(
        latest_entry.input_tokens, input_tokens,
        "Should record correct input tokens"
    );
    assert_eq!(
        latest_entry.output_tokens, output_tokens,
        "Should record correct output tokens"
    );

    // Verify the cost in the history entry matches (all at scale 9 now)
    assert!(
        (latest_entry.total_cost - expected_total_cost).abs() <= tolerance,
        "History entry cost should match: expected {} nano-dollars, got {}",
        expected_total_cost,
        latest_entry.total_cost
    );
}

// ============================================
// Organization Balance and Limit Tests
// ============================================

#[tokio::test]
async fn test_organization_balance_with_limit_and_usage() {
    let server = setup_test_server().await;
    let org = setup_org_with_credits(&server, 10000000000i64).await; // $10.00 USD

    // Get balance before any usage
    let response = server
        .get(format!("/v1/organizations/{}/usage/balance", org.id).as_str())
        .add_header("Authorization", format!("Bearer {}", get_session_id()))
        .await;

    assert_eq!(response.status_code(), 200);
    let initial_balance =
        serde_json::from_str::<api::routes::usage::OrganizationBalanceResponse>(&response.text())
            .expect("Failed to parse balance");

    println!("Initial balance: {initial_balance:?}");

    // Verify initial state
    assert_eq!(initial_balance.total_spent, 0);
    assert_eq!(initial_balance.spend_limit.unwrap(), 10000000000i64);
    assert_eq!(initial_balance.remaining.unwrap(), 10000000000i64);
    assert_eq!(initial_balance.spend_limit_display.unwrap(), "$10.00");
    assert_eq!(initial_balance.remaining_display.unwrap(), "$10.00");

    // Make a completion to record some usage
    let api_key = get_api_key_for_org(&server, org.id.clone()).await;
    let (model_name, _) = setup_test_model(&server).await;

    let response = server
        .post("/v1/chat/completions")
        .add_header("Authorization", format!("Bearer {api_key}"))
        .json(&serde_json::json!({
            "model": model_name,
            "messages": [{"role": "user", "content": "Hi"}],
            "stream": false,
            "max_tokens": 10
        }))
        .await;

    assert_eq!(response.status_code(), 200);

    // Wait for usage recording
    tokio::time::sleep(tokio::time::Duration::from_millis(500)).await;

    // Get balance after usage
    let response = server
        .get(format!("/v1/organizations/{}/usage/balance", org.id).as_str())
        .add_header("Authorization", format!("Bearer {}", get_session_id()))
        .await;

    assert_eq!(response.status_code(), 200);
    let final_balance =
        serde_json::from_str::<api::routes::usage::OrganizationBalanceResponse>(&response.text())
            .expect("Failed to parse balance");

    println!("Final balance: {final_balance:?}");

    // Verify spending was recorded
    assert!(final_balance.total_spent > 0, "Should have recorded spend");

    // Verify limit is still there
    assert_eq!(
        final_balance.spend_limit.unwrap(),
        10000000000i64,
        "Limit should remain $10.00"
    );

    // Verify remaining is calculated correctly
    let expected_remaining = 10000000000i64 - final_balance.total_spent;
    assert_eq!(
        final_balance.remaining.unwrap(),
        expected_remaining,
        "Remaining should be limit - spent"
    );

    // Verify all display fields are present
    assert!(final_balance.spend_limit_display.is_some());
    assert!(final_balance.remaining_display.is_some());
    println!("Spent: {}", final_balance.total_spent_display);
    println!("Limit: {}", final_balance.spend_limit_display.unwrap());
    println!("Remaining: {}", final_balance.remaining_display.unwrap());
}

// ============================================
// High Context and Model Alias Tests
// ============================================

#[tokio::test]
async fn test_high_context_length_completion() {
    let server = setup_test_server().await;
    let org = setup_org_with_credits(&server, 100000000000i64).await; // $100.00 USD
    println!("Created organization: {}", org.id);

    // Upsert Qwen3-30B model with high context length capability (260k)
    let mut batch = BatchUpdateModelApiRequest::new();
    batch.insert(
        "Qwen/Qwen3-30B-A3B-Instruct-2507".to_string(),
        serde_json::from_value(serde_json::json!({
            "inputCostPerToken": {
                "amount": 1000000,  // $0.000001 per token
                "currency": "USD"
            },
            "outputCostPerToken": {
                "amount": 2000000,  // $0.000002 per token
                "currency": "USD"
            },
            "modelDisplayName": "Qwen3 30B Instruct",
            "modelDescription": "High context length model for testing (260k tokens)",
            "contextLength": 262144,  // 260k context length
            "verifiable": true,
            "isActive": true
        }))
        .unwrap(),
    );

    let updated_models = admin_batch_upsert_models(&server, batch, get_session_id()).await;
    println!("Updated Qwen3-30B model: {:?}", updated_models[0]);
    assert_eq!(updated_models[0].metadata.context_length, 262144);

    let api_key = get_api_key_for_org(&server, org.id).await;

    // Generate a very long input to test high context length
    // Each word is roughly 1-2 tokens, so to get ~100k tokens we need a lot of text
    // We'll generate a repetitive text to save memory but still test the token count
    let base_text = "The quick brown fox jumps over the lazy dog. This is a test of high context length processing. ";
    let repetitions = 10000; // This should give us roughly 100k+ tokens
    let very_long_input = base_text.repeat(repetitions);

    println!(
        "Generated input text length: {} characters",
        very_long_input.len()
    );
    println!("Estimated tokens: ~{}k", very_long_input.len() / 4 / 1000); // Rough estimate: 4 chars per token

    // Make a chat completion request with very high context
    let response = server
        .post("/v1/chat/completions")
        .add_header("Authorization", format!("Bearer {api_key}"))
        .json(&serde_json::json!({
            "model": "Qwen/Qwen3-30B-A3B-Instruct-2507",
            "messages": [
                {
                    "role": "user",
                    "content": very_long_input
                },
                {
                    "role": "user", 
                    "content": "Based on all the context above, please respond with a short summary."
                }
            ],
            "stream": false,
            "max_tokens": 100
        }))
        .await;

    println!(
        "High context completion response status: {}",
        response.status_code()
    );

    // The request should either succeed (200) or fail with a known error
    // It might fail if the model isn't actually available in the discovery service
    if response.status_code() == 200 {
        let completion_response = response.json::<api::models::ChatCompletionResponse>();
        println!("High context usage: {:?}", completion_response.usage);

        // Verify we got a large number of input tokens
        assert!(
            completion_response.usage.input_tokens > 50000,
            "Expected high token count for large context, got: {}",
            completion_response.usage.input_tokens
        );

        assert!(
            completion_response.usage.output_tokens > 0,
            "Should have generated some output"
        );

        println!("Successfully processed high context request!");
        println!("Input tokens: {}", completion_response.usage.input_tokens);
        println!("Output tokens: {}", completion_response.usage.output_tokens);
    } else {
        // If the model isn't available, that's acceptable for this test
        let response_text = response.text();
        println!("Response (model may not be available): {response_text}");

        // Common acceptable errors:
        // - Model not found (404)
        // - Model not available (503)
        assert!(
            response.status_code() == 404
                || response.status_code() == 503
                || response.status_code() == 500,
            "Expected 200, 404, 500, or 503, got: {}",
            response.status_code()
        );

        println!("Note: Test verified high context handling, but model may not be deployed");
    }
}

#[tokio::test]
async fn test_high_context_streaming() {
    let server = setup_test_server().await;
    let org = setup_org_with_credits(&server, 100000000000i64).await; // $100.00 USD

    // Upsert Qwen3-30B model with high context length capability (260k)
    let mut batch = BatchUpdateModelApiRequest::new();
    batch.insert(
        "Qwen/Qwen3-30B-A3B-Instruct-2507".to_string(),
        serde_json::from_value(serde_json::json!({
            "inputCostPerToken": {
                "amount": 1000000,
                "currency": "USD"
            },
            "outputCostPerToken": {
                "amount": 2000000,
                "currency": "USD"
            },
            "modelDisplayName": "Qwen3 30B Instruct",
            "modelDescription": "High context length model for streaming (260k tokens)",
            "contextLength": 262144,
            "verifiable": true,
            "isActive": true
        }))
        .unwrap(),
    );

    admin_batch_upsert_models(&server, batch, get_session_id()).await;

    let api_key = get_api_key_for_org(&server, org.id).await;

    // Generate long context input
    let base_text = "This is a test message for streaming with high context length. ";
    let repetitions = 10000; // Roughly 50k+ tokens
    let long_input = base_text.repeat(repetitions);

    println!(
        "Testing streaming with ~{}k character input",
        long_input.len() / 1000
    );

    // Make a streaming request with high context
    let response = server
        .post("/v1/chat/completions")
        .add_header("Authorization", format!("Bearer {api_key}"))
        .json(&serde_json::json!({
            "model": "Qwen/Qwen3-30B-A3B-Instruct-2507",
            "messages": [
                {
                    "role": "user",
                    "content": long_input
                },
                {
                    "role": "user",
                    "content": "Summarize the above briefly."
                }
            ],
            "stream": true,
            "max_tokens": 150
        }))
        .await;

    println!("Streaming response status: {}", response.status_code());

    if response.status_code() == 200 {
        let response_text = response.text();

        let mut content = String::new();
        let mut final_chunk: Option<ChatCompletionChunk> = None;

        // Parse streaming response
        for line in response_text.lines() {
            if let Some(data) = line.strip_prefix("data: ") {
                if data.trim() == "[DONE]" {
                    break;
                }

                if let Ok(StreamChunk::Chat(chat_chunk)) = serde_json::from_str::<StreamChunk>(data)
                {
                    if let Some(choice) = chat_chunk.choices.first() {
                        if let Some(delta) = &choice.delta {
                            if let Some(delta_content) = &delta.content {
                                content.push_str(delta_content.as_str());
                            }

                            if choice.finish_reason.is_some() || chat_chunk.usage.is_some() {
                                final_chunk = Some(chat_chunk.clone());
                            }
                        }
                    }
                }
            }
        }

        println!("Streamed content length: {} chars", content.len());

        if let Some(final_resp) = final_chunk {
            if let Some(usage) = final_resp.usage {
                println!("High context streaming usage: {usage:?}");
                assert!(
                    usage.prompt_tokens > 30000,
                    "Expected high input token count, got: {}",
                    usage.prompt_tokens
                );
            }
        }

        println!("Successfully streamed high context response!");
    } else {
        println!(
            "Streaming test - model may not be available: status {}",
            response.status_code()
        );
    }
}

// ============================================
// Model Alias Tests
// ============================================

#[tokio::test]
async fn test_model_aliases() {
    let server = setup_test_server().await;
    let org = setup_org_with_credits(&server, 10000000000i64).await; // $10.00 USD
    println!("Created organization: {}", org.id);

    // Set up canonical models with aliases
    // Discovery returns these canonical names from vLLM:
    // - "nearai/gpt-oss-120b" (canonical)
    // - "deepseek-ai/DeepSeek-V3.1" (canonical)

    let mut batch = BatchUpdateModelApiRequest::new();

    // Model 1: nearai/gpt-oss-120b (canonical) with aliases
    batch.insert(
        "nearai/gpt-oss-120b".to_string(),
        serde_json::from_value(serde_json::json!({
            "inputCostPerToken": {
                "amount": 1000000,  // $0.000001 per token
                "currency": "USD"
            },
            "outputCostPerToken": {
                "amount": 2000000,  // $0.000002 per token
                "currency": "USD"
            },
            "modelDisplayName": "GPT OSS 120B",
            "modelDescription": "Open source 120B parameter model",
            "contextLength": 32768,
            "verifiable": true,
            "isActive": true,
            "aliases": [
                "openai/gpt-oss-120b"  // Friendly alias
            ]
        }))
        .unwrap(),
    );

    // Model 2: deepseek-ai/DeepSeek-V3.1 (canonical with messy name) with clean alias
    batch.insert(
        "deepseek-ai/DeepSeek-V3.1".to_string(),
        serde_json::from_value(serde_json::json!({
            "inputCostPerToken": {
                "amount": 500000,
                "currency": "USD"
            },
            "outputCostPerToken": {
                "amount": 1000000,
                "currency": "USD"
            },
            "modelDisplayName": "DeepSeek V3.1",
            "modelDescription": "DeepSeek V3.1 reasoning model",
            "contextLength": 65536,
            "verifiable": false,
            "isActive": true,
            "aliases": [
                "deepseek/deepseek-v3.1"  // Clean alias
            ]
        }))
        .unwrap(),
    );

    let updated_models = admin_batch_upsert_models(&server, batch, get_session_id()).await;
    println!("Updated {} models with aliases", updated_models.len());
    assert_eq!(updated_models.len(), 2);

    let org_id = org.id.clone();
    let api_key = get_api_key_for_org(&server, org_id.clone()).await;

    // Test 1: Request using an alias should work
    println!("\n=== Test 1: Request with alias 'openai/gpt-oss-120b' ===");
    let response = server
        .post("/v1/chat/completions")
        .add_header("Authorization", format!("Bearer {api_key}"))
        .json(&serde_json::json!({
            "model": "openai/gpt-oss-120b",  // Using ALIAS
            "messages": [
                {
                    "role": "user",
                    "content": "Say hello"
                }
            ],
            "stream": false,
            "max_tokens": 20
        }))
        .await;

    println!("Response status: {}", response.status_code());

    if response.status_code() == 200 {
        let completion = response.json::<api::models::ChatCompletionResponse>();
        println!("Completion model field: {}", completion.model);
        println!("Usage: {:?}", completion.usage);

        // Verify response succeeded
        assert!(completion.usage.input_tokens > 0);
        assert!(completion.usage.output_tokens > 0);
        println!("✓ Successfully completed request using alias");
    } else {
        println!(
            "Model may not be available in discovery service: {}",
            response.text()
        );
    }

    // Test 2: Request using canonical name should still work
    println!("\n=== Test 2: Request with canonical name 'nearai/gpt-oss-120b' ===");
    let response = server
        .post("/v1/chat/completions")
        .add_header("Authorization", format!("Bearer {api_key}"))
        .json(&serde_json::json!({
            "model": "nearai/gpt-oss-120b",  // Using CANONICAL name
            "messages": [
                {
                    "role": "user",
                    "content": "Say hi"
                }
            ],
            "stream": false,
            "max_tokens": 20
        }))
        .await;

    println!("Response status: {}", response.status_code());

    if response.status_code() == 200 {
        let completion = response.json::<api::models::ChatCompletionResponse>();
        println!("Completion model field: {}", completion.model);
        println!("Usage: {:?}", completion.usage);
        assert!(completion.usage.input_tokens > 0);
        println!("✓ Successfully completed request using canonical name");
    } else {
        println!("Model may not be available: {}", response.text());
    }

    // Test 3: Clean alias for messy canonical name
    println!("\n=== Test 3: Request with clean alias 'deepseek/deepseek-v3.1' ===");
    let response = server
        .post("/v1/chat/completions")
        .add_header("Authorization", format!("Bearer {api_key}"))
        .json(&serde_json::json!({
            "model": "deepseek/deepseek-v3.1",  // Clean alias
            "messages": [
                {
                    "role": "user",
                    "content": "Test"
                }
            ],
            "stream": false,
            "max_tokens": 15
        }))
        .await;

    println!("Response status: {}", response.status_code());

    if response.status_code() == 200 {
        let completion = response.json::<api::models::ChatCompletionResponse>();
        println!("Completion model field: {}", completion.model);
        println!("✓ Successfully completed request using clean alias for messy canonical name");
    } else {
        println!("Model may not be available: {}", response.text());
    }

    // Test 4: Verify usage is tracked against canonical model
    println!("\n=== Test 4: Verify usage tracking uses canonical model name ===");
    tokio::time::sleep(tokio::time::Duration::from_millis(1000)).await;

    let history_response = server
        .get(format!("/v1/organizations/{org_id}/usage/history?limit=50").as_str())
        .add_header("Authorization", format!("Bearer {}", get_session_id()))
        .await;

    assert_eq!(history_response.status_code(), 200);
    let history = history_response.json::<api::routes::usage::UsageHistoryResponse>();
    println!("Usage history entries: {}", history.data.len());

    // Check that usage is recorded with canonical model names, not aliases
    for entry in &history.data {
        println!(
            "Usage entry: model={}, input_tokens={}, output_tokens={}, cost={}",
            entry.model_id, entry.input_tokens, entry.output_tokens, entry.total_cost
        );

        // Model IDs in usage should be canonical names
        assert!(
            entry.model_id == "nearai/gpt-oss-120b"
                || entry.model_id == "deepseek-ai/DeepSeek-V3.1"
                || entry.model_id == "Qwen/Qwen3-30B-A3B-Instruct-2507",
            "Usage should be tracked with canonical model name, got: {}",
            entry.model_id
        );
    }

    println!("✓ All usage tracked with canonical model names");

    println!("\n=== Alias Test Summary ===");
    println!("✓ Clients can use aliases to request models");
    println!("✓ Aliases resolve to canonical vLLM model names");
    println!("✓ Pricing is defined once per canonical model");
    println!("✓ Usage is tracked against canonical model names");
    println!("✓ Both aliases and canonical names work");
}

#[tokio::test]
async fn test_model_alias_consistency() {
    let server = setup_test_server().await;
    let org = setup_org_with_credits(&server, 10000000000i64).await; // $10.00 USD

    // Set up model with multiple aliases
    let mut batch = BatchUpdateModelApiRequest::new();
    batch.insert(
        "Qwen/Qwen3-30B-A3B-Instruct-2507".to_string(),
        serde_json::from_value(serde_json::json!({
            "inputCostPerToken": {
                "amount": 800000,
                "currency": "USD"
            },
            "outputCostPerToken": {
                "amount": 1600000,
                "currency": "USD"
            },
            "modelDisplayName": "Qwen3 30B A3B Instruct",
            "modelDescription": "Qwen3 30B model with A3B quantization",
            "contextLength": 32768,
            "verifiable": true,
            "isActive": true,
            "aliases": [
                "qwen/qwen3-30b-a3b-instruct-2507",  // Lowercase clean alias
                "qwen3-30b"                           // Short alias
            ]
        }))
        .unwrap(),
    );

    let updated_models = admin_batch_upsert_models(&server, batch, get_session_id()).await;
    assert_eq!(updated_models.len(), 1);
    println!("Set up model with 2 aliases");

    let api_key = get_api_key_for_org(&server, org.id).await;

    // Make request with first alias
    println!("\n=== Request 1: Using first alias 'qwen/qwen3-30b-a3b-instruct-2507' ===");
    let response1 = server
        .post("/v1/chat/completions")
        .add_header("Authorization", format!("Bearer {api_key}"))
        .json(&serde_json::json!({
            "model": "qwen/qwen3-30b-a3b-instruct-2507",  // First alias
            "messages": [{"role": "user", "content": "Hi"}],
            "stream": false,
            "max_tokens": 10
        }))
        .await;

    let cost1 = if response1.status_code() == 200 {
        let completion1 = response1.json::<api::models::ChatCompletionResponse>();
        let input_cost = (completion1.usage.input_tokens as i64) * 800000;
        let output_cost = (completion1.usage.output_tokens as i64) * 1600000;
        let total_cost = input_cost + output_cost;
        println!("Request 1 cost: {total_cost} nano-dollars");
        Some(total_cost)
    } else {
        println!("Model may not be available");
        None
    };

    // Make request with second alias
    println!("\n=== Request 2: Using second alias 'qwen3-30b' ===");
    let response2 = server
        .post("/v1/chat/completions")
        .add_header("Authorization", format!("Bearer {api_key}"))
        .json(&serde_json::json!({
            "model": "qwen3-30b",  // Second alias
            "messages": [{"role": "user", "content": "Hi"}],
            "stream": false,
            "max_tokens": 10
        }))
        .await;

    if response2.status_code() == 200 {
        let completion2 = response2.json::<api::models::ChatCompletionResponse>();
        let input_cost = (completion2.usage.input_tokens as i64) * 800000;
        let output_cost = (completion2.usage.output_tokens as i64) * 1600000;
        let total_cost = input_cost + output_cost;
        println!("Request 2 cost: {total_cost} nano-dollars");

        // Verify both use the same pricing (from canonical model)
        if let Some(cost1) = cost1 {
            // Costs should be similar (within tolerance due to token count variation)
            let cost_diff = (total_cost - cost1).abs();
            let tolerance_percent = 0.5; // 50% tolerance for token variation
            let max_diff = ((cost1 as f64) * tolerance_percent) as i64;

            println!("Cost comparison: {cost1} vs {total_cost}, diff: {cost_diff}");
            assert!(
                cost_diff <= max_diff || cost_diff.abs() < 100000000, // Allow some variation
                "Both aliases should use same pricing model"
            );
        }
        println!("✓ Different aliases resolve to same canonical model pricing");
    }

    // Test 3: Request with canonical name
    println!("\n=== Request 3: Using canonical name 'Qwen/Qwen3-30B-A3B-Instruct-2507' ===");
    let response3 = server
        .post("/v1/chat/completions")
        .add_header("Authorization", format!("Bearer {api_key}"))
        .json(&serde_json::json!({
            "model": "Qwen/Qwen3-30B-A3B-Instruct-2507",  // Canonical name
            "messages": [{"role": "user", "content": "Hello"}],
            "stream": false,
            "max_tokens": 10
        }))
        .await;

    if response3.status_code() == 200 {
        let completion3 = response3.json::<api::models::ChatCompletionResponse>();
        println!("Canonical name usage: {:?}", completion3.usage);
        println!("✓ Canonical name still works alongside aliases");
    }

    println!("\n=== Test Complete ===");
    println!("Verified that multiple aliases can point to the same canonical model");
    println!("and all share the same pricing configuration");
}

// ============================================
// Streaming Signature Verification Tests
// ============================================

#[tokio::test]
async fn test_streaming_chat_completion_signature_verification() {
    let server = setup_test_server().await;
    let org = setup_org_with_credits(&server, 10000000000i64).await; // $10.00 USD
    println!("Created organization: {}", org.id);

    let api_key = get_api_key_for_org(&server, org.id).await;

    // Use a simple, consistent model for testing
    let model_name = "deepseek-ai/DeepSeek-V3.1";

    // Step 1 & 2: Construct request body with streaming enabled
    let request_body = serde_json::json!({
        "messages": [
            {
                "role": "user",
                "content": "Respond with only two words."
            }
        ],
        "stream": true,
        "model": model_name,
        "nonce": 42
    });

    println!("\n=== Request Body ===");
    println!("{}", serde_json::to_string_pretty(&request_body).unwrap());

    // Step 3: Compute expected request hash
    let request_json = serde_json::to_string(&request_body).expect("Failed to serialize request");
    let expected_request_hash = compute_sha256(&request_json);
    println!("\n=== Expected Request Hash ===");
    println!("Request JSON: {request_json}");
    println!("Expected hash: {expected_request_hash}");

    // Step 4: Make streaming request and capture raw response
    let response = server
        .post("/v1/chat/completions")
        .add_header("Authorization", format!("Bearer {api_key}"))
        .json(&request_body)
        .await;

    println!("\n=== Response Status ===");
    println!("Status: {}", response.status_code());
    assert_eq!(
        response.status_code(),
        200,
        "Streaming request should succeed"
    );

    // Capture the complete raw response text (SSE format)
    let response_text = response.text();
    println!("=== Raw Streaming Response ===");
    println!("{response_text}");

    // Step 5: Parse streaming response to extract chat_id and verify structure
    let mut chat_id: Option<String> = None;
    let mut content = String::new();

    println!("=== Parsing SSE Stream ===");
    for line in response_text.lines() {
        if let Some(data) = line.strip_prefix("data: ") {
            if data.trim() == "[DONE]" {
                println!("Stream completed with [DONE]");
                break;
            }

            if let Ok(StreamChunk::Chat(chat_chunk)) = serde_json::from_str::<StreamChunk>(data) {
                // Extract chat_id from first chunk
                if chat_id.is_none() {
                    chat_id = Some(chat_chunk.id.clone());
                    println!("Extracted chat_id: {}", chat_chunk.id);
                }

                // Accumulate content
                if let Some(choice) = chat_chunk.choices.first() {
                    if let Some(delta) = &choice.delta {
                        if let Some(delta_content) = &delta.content {
                            content.push_str(delta_content.as_str());
                        }
                    }
                }
            }
        }
    }

    let chat_id = chat_id.expect("Should have extracted chat_id from stream");
    println!("Accumulated content: '{content}'");
    assert!(!content.is_empty(), "Should have received some content");

    // Step 6: Compute expected response hash from the complete raw response
    let expected_response_hash = compute_sha256(&response_text);
    println!("\n=== Expected Response Hash ===");
    println!("Expected hash: {expected_response_hash}");

    // Wait for signature to be stored asynchronously
    println!("\n=== Waiting for Signature Storage ===");
    tokio::time::sleep(tokio::time::Duration::from_millis(1000)).await;

    // Step 7: Query signature API
    println!("\n=== Querying Signature API ===");
    let signature_response = server
        .get(format!("/v1/signature/{chat_id}?model={model_name}&signing_algo=ecdsa").as_str())
        .add_header("Authorization", format!("Bearer {api_key}"))
        .await;

    println!("Signature API status: {}", signature_response.status_code());
    assert_eq!(
        signature_response.status_code(),
        200,
        "Signature API should return successfully"
    );

    let signature_json = signature_response.json::<serde_json::Value>();
    println!(
        "Signature response: {}",
        serde_json::to_string_pretty(&signature_json).unwrap()
    );

    // Step 8: Parse signature text field (format: "request_hash:response_hash")
    let signature_text = signature_json
        .get("text")
        .and_then(|v| v.as_str())
        .expect("Signature response should have 'text' field");

    println!("\n=== Parsing Signature Text ===");
    println!("Signature text: {signature_text}");

    let hash_parts: Vec<&str> = signature_text.split(':').collect();
    assert_eq!(
        hash_parts.len(),
        2,
        "Signature text should contain two hashes separated by ':'"
    );

    let actual_request_hash = hash_parts[0];
    let actual_response_hash = hash_parts[1];

    println!("Actual request hash:  {actual_request_hash}");
    println!("Actual response hash: {actual_response_hash}");

    // Step 9: Critical Assertions - These will FAIL with the current bug
    println!("\n=== Hash Verification ===");

    println!("\nRequest Hash Comparison:");
    println!("  Expected: {expected_request_hash}");
    println!("  Actual:   {actual_request_hash}");

    assert_eq!(
        expected_request_hash, actual_request_hash,
        "\n\n❌ REQUEST HASH MISMATCH!\n\
         Expected: {expected_request_hash}\n\
         Actual:   {actual_request_hash}\n\n\
         This means the signature API is not using the correct request body for hashing.\n\
         The signature cannot be verified correctly.\n"
    );

    println!("\nResponse Hash Comparison:");
    println!("  Expected: {expected_response_hash}");
    println!("  Actual:   {actual_response_hash}");

    assert_eq!(
        expected_response_hash, actual_response_hash,
        "\n\n❌ RESPONSE HASH MISMATCH!\n\
         Expected: {expected_response_hash}\n\
         Actual:   {actual_response_hash}\n\n\
         This means the signature API is not using the correct streaming response body for hashing.\n\
         The signature cannot be verified correctly.\n"
    );

    println!("\n✅ All hash verifications passed!");
    println!("The streaming chat completion signatures are correctly computed.");

    // Verify the signature itself is present
    let signature = signature_json
        .get("signature")
        .and_then(|v| v.as_str())
        .expect("Should have signature field");
    assert!(!signature.is_empty(), "Signature should not be empty");
    assert!(
        signature.starts_with("0x"),
        "Signature should be hex-encoded"
    );

    let signing_address = signature_json
        .get("signing_address")
        .and_then(|v| v.as_str())
        .expect("Should have signing_address field");
    assert!(
        !signing_address.is_empty(),
        "Signing address should not be empty"
    );

    let signing_algo = signature_json
        .get("signing_algo")
        .and_then(|v| v.as_str())
        .expect("Should have signing_algo field");
    assert_eq!(signing_algo, "ecdsa", "Should use ECDSA signing algorithm");

    println!("\n=== Test Summary ===");
    println!("✅ Streaming request succeeded");
    println!("✅ Chat completion ID extracted: {chat_id}");
    println!("✅ Content received: {} chars", content.len());
    println!("✅ Signature stored and retrieved");
    println!("✅ Request hash matches: {expected_request_hash}");
    println!("✅ Response hash matches: {expected_response_hash}");
    println!("✅ Signature is present: {}", &signature[..20]);
    println!("✅ Signing address: {signing_address}");
    println!("✅ Signing algorithm: {signing_algo}");
}

// ============================================
// Admin Access Token Tests
// ============================================

#[tokio::test]
async fn test_admin_create_access_token_with_ip_and_user_agent() {
    let server = setup_test_server().await;

    // Test access token creation with IP address and user agent
    let request = serde_json::json!({
        "expires_in_hours": 168, // 1 week
        "ip_address": "192.168.1.100",
        "user_agent": "BillingService/1.0"
    });

    let response = server
        .post("/v1/admin/access_token")
        .add_header("Authorization", format!("Bearer {}", get_session_id()))
        .json(&request)
        .await;

    assert_eq!(response.status_code(), 200);

    let token_response = response.json::<api::models::AdminAccessTokenResponse>();

    // Verify response structure
    assert!(!token_response.access_token.is_empty());
    assert!(token_response.access_token.starts_with("sess_"));
    assert_eq!(token_response.created_by_user_id, MOCK_USER_ID);
    assert!(token_response.message.contains("168 hours"));

    // Verify expiration is approximately 1 week from now
    let now = chrono::Utc::now();
    let expected_expiry = now + chrono::Duration::hours(168);
    let time_diff = (token_response.expires_at - expected_expiry)
        .num_minutes()
        .abs();
    assert!(
        time_diff < 5,
        "Expiration time should be within 5 minutes of expected time"
    );

    println!(
        "✅ Created admin access token with IP and user agent: {}",
        &token_response.access_token[..20]
    );
}

#[tokio::test]
async fn test_admin_create_access_token_long_term() {
    let server = setup_test_server().await;

    // Test long-term access token (180 days)
    let request = serde_json::json!({
        "expires_in_hours": 4320, // 180 days
        "ip_address": "10.0.0.1",
        "user_agent": "ProductionBillingService/2.0"
    });

    let response = server
        .post("/v1/admin/access_token")
        .add_header("Authorization", format!("Bearer {}", get_session_id()))
        .json(&request)
        .await;

    assert_eq!(response.status_code(), 200);

    let token_response = response.json::<api::models::AdminAccessTokenResponse>();

    // Verify response structure
    assert!(!token_response.access_token.is_empty());
    assert!(token_response.access_token.starts_with("sess_"));
    assert_eq!(token_response.created_by_user_id, MOCK_USER_ID);
    assert!(token_response.message.contains("4320 hours"));

    // Verify expiration is approximately 180 days from now
    let now = chrono::Utc::now();
    let expected_expiry = now + chrono::Duration::hours(4320);
    let time_diff = (token_response.expires_at - expected_expiry)
        .num_minutes()
        .abs();
    assert!(
        time_diff < 5,
        "Expiration time should be within 5 minutes of expected time"
    );

    println!(
        "✅ Created long-term admin access token: {}",
        &token_response.access_token[..20]
    );
}

#[tokio::test]
async fn test_admin_create_access_token_invalid_expiration() {
    let server = setup_test_server().await;

    // Test with invalid expiration time (negative)
    let request = serde_json::json!({
        "expires_in_hours": -1
    });

    let response = server
        .post("/v1/admin/access_token")
        .add_header("Authorization", format!("Bearer {}", get_session_id()))
        .json(&request)
        .await;

    assert_eq!(response.status_code(), 400);

    let error_response = response.json::<api::models::ErrorResponse>();
    assert_eq!(error_response.error.r#type, "invalid_request");
    assert!(error_response.error.message.contains("positive number"));

    println!("✅ Correctly rejected negative expiration time");
}

#[tokio::test]
async fn test_admin_create_access_token_zero_expiration() {
    let server = setup_test_server().await;

    // Test with zero expiration time
    let request = serde_json::json!({
        "expires_in_hours": 0
    });

    let response = server
        .post("/v1/admin/access_token")
        .add_header("Authorization", format!("Bearer {}", get_session_id()))
        .json(&request)
        .await;

    assert_eq!(response.status_code(), 400);

    let error_response = response.json::<api::models::ErrorResponse>();
    assert_eq!(error_response.error.r#type, "invalid_request");
    assert!(error_response.error.message.contains("positive number"));

    println!("✅ Correctly rejected zero expiration time");
}

#[tokio::test]
async fn test_admin_create_access_token_unauthorized() {
    let server = setup_test_server().await;

    // Test without authorization header
    let request = serde_json::json!({
        "expires_in_hours": 24
    });

    let response = server.post("/v1/admin/access_token").json(&request).await;

    assert_eq!(response.status_code(), 401);

    println!("✅ Correctly rejected request without authorization");
}

#[tokio::test]
async fn test_admin_create_access_token_invalid_token() {
    let server = setup_test_server().await;

    // Test with invalid session token
    let request = serde_json::json!({
        "expires_in_hours": 24
    });

    let response = server
        .post("/v1/admin/access_token")
        .add_header("Authorization", "Bearer invalid_token_12345")
        .json(&request)
        .await;

    assert_eq!(response.status_code(), 401);

    println!("✅ Correctly rejected request with invalid token");
}

#[tokio::test]
async fn test_admin_create_access_token_use_created_token() {
    let server = setup_test_server().await;

    // First, create an admin access token
    let create_request = serde_json::json!({
        "expires_in_hours": 24,
        "ip_address": "192.168.1.50",
        "user_agent": "TestClient/1.0"
    });

    let create_response = server
        .post("/v1/admin/access_token")
        .add_header("Authorization", format!("Bearer {}", get_session_id()))
        .json(&create_request)
        .await;

    assert_eq!(create_response.status_code(), 200);
    let token_response = create_response.json::<api::models::AdminAccessTokenResponse>();
    let admin_token = token_response.access_token;

    // Now use the created token to access an admin endpoint
    let org = create_org(&server).await;

    let update_request = serde_json::json!({
        "spendLimit": {
            "amount": 50000000000i64, // $50.00 USD
            "currency": "USD"
        },
        "changedBy": "admin@test.com",
        "changeReason": "Test using created admin token"
    });

    let update_response = server
        .patch(format!("/v1/admin/organizations/{}/limits", org.id).as_str())
        .add_header("Authorization", format!("Bearer {admin_token}"))
        .json(&update_request)
        .await;

    assert_eq!(update_response.status_code(), 200);

    let update_result = update_response.json::<api::models::UpdateOrganizationLimitsResponse>();
    assert_eq!(update_result.organization_id, org.id);
    assert_eq!(update_result.spend_limit.amount, 50000000000i64);

    println!("✅ Successfully used created admin token to update organization limits");
}

#[tokio::test]
async fn test_public_name_uniqueness_for_active_models() {
    let server = setup_test_server().await;

    // Test 1: Create first model with a specific public_name
    let public_name = "test-model-unique";
    let mut batch1 = BatchUpdateModelApiRequest::new();
    batch1.insert(
        "internal-model-1".to_string(),
        serde_json::from_value(serde_json::json!({
            "publicName": public_name,
            "inputCostPerToken": {
                "amount": 1000000,
                "currency": "USD"
            },
            "outputCostPerToken": {
                "amount": 2000000,
                "currency": "USD"
            },
            "modelDisplayName": "Test Model 1",
            "modelDescription": "First test model",
            "contextLength": 128000,
            "verifiable": true,
            "isActive": true
        }))
        .unwrap(),
    );

    let models1 = admin_batch_upsert_models(&server, batch1, get_session_id()).await;
    assert_eq!(models1.len(), 1);
    assert_eq!(models1[0].model_id, public_name);
    println!("✅ Created first model with public_name: {public_name}");

    // Test 2: Try to create another active model with the same public_name - should fail
    let mut batch2 = BatchUpdateModelApiRequest::new();
    batch2.insert(
        "internal-model-2".to_string(),
        serde_json::from_value(serde_json::json!({
            "publicName": public_name, // Same public_name
            "inputCostPerToken": {
                "amount": 1500000,
                "currency": "USD"
            },
            "outputCostPerToken": {
                "amount": 2500000,
                "currency": "USD"
            },
            "modelDisplayName": "Test Model 2",
            "modelDescription": "Second test model",
            "contextLength": 128000,
            "verifiable": true,
            "isActive": true
        }))
        .unwrap(),
    );

    let response = server
        .patch("/v1/admin/models")
        .add_header("Authorization", format!("Bearer {}", get_session_id()))
        .json(&batch2)
        .await;

    println!(
        "Duplicate public_name response status: {}",
        response.status_code()
    );
    let response_text = response.text();
    println!("Duplicate public_name response body: {response_text}");

    // Should get 400 Bad Request for duplicate public_name
    assert_eq!(
        response.status_code(),
        400,
        "Creating model with duplicate public_name should fail with 400 Bad Request"
    );

    let error = serde_json::from_str::<api::models::ErrorResponse>(&response_text)
        .expect("Failed to parse error response");

    assert_eq!(error.error.r#type, "public_name_conflict");
    assert!(
        error.error.message.contains(&format!(
            "Public name '{public_name}' is already used by an active model"
        )),
        "Error message should indicate public_name conflict"
    );
    println!("✅ Correctly rejected duplicate public_name for active model");

    // Test 3: Soft-delete the first model (set is_active = false)
    let mut batch_deactivate = BatchUpdateModelApiRequest::new();
    batch_deactivate.insert(
        "internal-model-1".to_string(),
        serde_json::from_value(serde_json::json!({
            "isActive": false
        }))
        .unwrap(),
    );

    let deactivated_models =
        admin_batch_upsert_models(&server, batch_deactivate, get_session_id()).await;
    assert_eq!(deactivated_models.len(), 1);
    println!("✅ Soft-deleted first model");

    // Test 4: Now create a new active model with the same public_name - should succeed
    let mut batch3 = BatchUpdateModelApiRequest::new();
    batch3.insert(
        "internal-model-3".to_string(),
        serde_json::from_value(serde_json::json!({
            "publicName": public_name, // Same public_name as deactivated model
            "inputCostPerToken": {
                "amount": 2000000,
                "currency": "USD"
            },
            "outputCostPerToken": {
                "amount": 3000000,
                "currency": "USD"
            },
            "modelDisplayName": "Test Model 3",
            "modelDescription": "Third test model (reusing public_name)",
            "contextLength": 128000,
            "verifiable": true,
            "isActive": true
        }))
        .unwrap(),
    );

    let models3 = admin_batch_upsert_models(&server, batch3, get_session_id()).await;
    assert_eq!(models3.len(), 1);
    assert_eq!(models3[0].model_id, public_name);
    println!("✅ Successfully created new active model with reused public_name");

    // Test 5: Create another inactive model with the same public_name - should succeed
    let mut batch4 = BatchUpdateModelApiRequest::new();
    batch4.insert(
        "internal-model-4".to_string(),
        serde_json::from_value(serde_json::json!({
            "publicName": public_name, // Same public_name
            "inputCostPerToken": {
                "amount": 1000000,
                "currency": "USD"
            },
            "outputCostPerToken": {
                "amount": 2000000,
                "currency": "USD"
            },
            "modelDisplayName": "Test Model 4",
            "modelDescription": "Fourth test model (inactive)",
            "contextLength": 128000,
            "verifiable": true,
            "isActive": false // Inactive model
        }))
        .unwrap(),
    );

    let models4 = admin_batch_upsert_models(&server, batch4, get_session_id()).await;
    assert_eq!(models4.len(), 1);
    assert_eq!(models4[0].model_id, public_name);
    println!("✅ Successfully created inactive model with same public_name");

    // Test 6: Try to create another active model with the same public_name - should fail again
    let mut batch5 = BatchUpdateModelApiRequest::new();
    batch5.insert(
        "internal-model-5".to_string(),
        serde_json::from_value(serde_json::json!({
            "publicName": public_name, // Same public_name
            "inputCostPerToken": {
                "amount": 1000000,
                "currency": "USD"
            },
            "outputCostPerToken": {
                "amount": 2000000,
                "currency": "USD"
            },
            "modelDisplayName": "Test Model 5",
            "modelDescription": "Fifth test model",
            "contextLength": 128000,
            "verifiable": true,
            "isActive": true // Active model - should fail
        }))
        .unwrap(),
    );

    let response2 = server
        .patch("/v1/admin/models")
        .add_header("Authorization", format!("Bearer {}", get_session_id()))
        .json(&batch5)
        .await;

    println!(
        "Second duplicate public_name response status: {}",
        response2.status_code()
    );
    let response_text2 = response2.text();
    println!("Second duplicate public_name response body: {response_text2}");

    // Should get 400 Bad Request for duplicate public_name
    assert_eq!(
        response2.status_code(),
        400,
        "Creating another active model with duplicate public_name should fail with 400 Bad Request"
    );

    let error2 = serde_json::from_str::<api::models::ErrorResponse>(&response_text2)
        .expect("Failed to parse error response");

    assert_eq!(error2.error.r#type, "public_name_conflict");
    assert!(
        error2.error.message.contains(&format!(
            "Public name '{public_name}' is already used by an active model"
        )),
        "Error message should indicate public_name conflict"
    );
    println!("✅ Correctly rejected duplicate public_name for active model (second attempt)");

    // Test 6: Soft-delete the third model (set is_active = false)
    let mut batch_deactivate = BatchUpdateModelApiRequest::new();
    batch_deactivate.insert(
        "internal-model-3".to_string(),
        serde_json::from_value(serde_json::json!({
            "isActive": false
        }))
        .unwrap(),
    );

    let deactivated_models =
        admin_batch_upsert_models(&server, batch_deactivate, get_session_id()).await;
    assert_eq!(deactivated_models.len(), 1);
    println!("✅ Soft-deleted third model");

    println!("🎉 All public_name uniqueness tests passed!");
}<|MERGE_RESOLUTION|>--- conflicted
+++ resolved
@@ -1074,13 +1074,8 @@
     println!("Created organization: {}", org.id);
 
     // Setup test model with known pricing
-<<<<<<< HEAD
     let (model_name, model) = setup_test_model(&server).await;
-    println!("Setup model: {}", model_name);
-=======
-    let model_name = setup_test_model(&server).await;
     println!("Setup model: {model_name}");
->>>>>>> 0025f317
 
     let api_key = get_api_key_for_org(&server, org.id.clone()).await;
 
