// Import common test utilities
mod common;

use common::*;

use api::models::BatchUpdateModelApiRequest;
use inference_providers::{models::ChatCompletionChunk, StreamChunk};

#[tokio::test]
async fn test_models_api() {
    let server = setup_test_server().await;
    let (api_key, _) = create_org_and_api_key(&server).await;
    let response = list_models(&server, api_key).await;

    assert!(!response.data.is_empty());
}

#[tokio::test]
async fn test_chat_completions_api() {
    let server = setup_test_server().await;
    let org = setup_org_with_credits(&server, 10000000000i64).await; // $10.00 USD
    let api_key = get_api_key_for_org(&server, org.id).await;

    let response = server
        .post("/v1/chat/completions")
        .add_header("Authorization", format!("Bearer {api_key}"))
        .json(&serde_json::json!({
            "model": "Qwen/Qwen3-30B-A3B-Instruct-2507",
            "messages": [
                {
                    "role": "user",
                    "content": "Hello, how are you?"
                }
            ],
            "stream": true,
            "max_tokens": 50
        }))
        .await;

    assert_eq!(response.status_code(), 200);

    // For streaming responses, we get SSE events as text
    let response_text = response.text();

    let mut content = String::new();
    let mut final_response: Option<ChatCompletionChunk> = None;

    // Parse standard OpenAI streaming format: "data: <json>"
    for line in response_text.lines() {
        println!("Line: {line}");

        if let Some(data) = line.strip_prefix("data: ") {
            // Handle the [DONE] marker
            if data.trim() == "[DONE]" {
                println!("Stream completed with [DONE]");
                break;
            }

            // Parse JSON data
            if let Ok(chunk) = serde_json::from_str::<StreamChunk>(data) {
                println!(
                    "Parsed JSON: {}",
                    serde_json::to_string_pretty(&chunk).unwrap_or_default()
                );

                let chat_chunk = match chunk {
                    StreamChunk::Chat(chat_chunk) => {
                        println!("Chat chunk: {chat_chunk:?}");
                        Some(chat_chunk)
                    }
                    _ => {
                        println!("Unknown chunk: {chunk:?}");
                        None
                    }
                }
                .unwrap();

                // Extract content from choices[0].delta.content
                if let Some(choice) = chat_chunk.choices.first() {
                    if let Some(delta) = &choice.delta {
                        if let Some(delta_content) = &delta.content {
                            content.push_str(delta_content.as_str());
                            println!("Delta content: '{delta_content}'");
                        }

                        // Check if this is the final chunk (has usage or finish_reason)
                        if choice.finish_reason.is_some() || chat_chunk.usage.is_some() {
                            final_response = Some(chat_chunk.clone());
                            println!("Final chunk detected");
                        }
                    }
                }
            } else {
                println!("Failed to parse JSON: {data}");
            }
        }
    }

    // Verify we got content from the stream
    assert!(!content.is_empty(), "Expected non-empty streamed content");

    println!("Streamed Content: {content}");

    // Verify we got a meaningful response
    assert!(
        content.len() > 10,
        "Expected substantial content from stream, got: '{content}'"
    );

    // If we have a final response, verify its structure
    if let Some(final_resp) = final_response {
        println!("Final Response: {final_resp:?}");
        assert!(
            !final_resp.choices.is_empty(),
            "Final response should have choices"
        );
        if let Some(choice) = final_resp.choices.first() {
            assert!(
                choice.delta.is_some(),
                "Final response choices should not be empty"
            );
        }
    } else {
        println!("No final response detected - this is okay for some streaming implementations");
    }
}

#[tokio::test]
async fn test_admin_update_model() {
    let server = setup_test_server().await;

    // Upsert models (using session token with admin domain email)
    let batch = generate_model();
    let batch_for_comparison = generate_model();
    let updated_models = admin_batch_upsert_models(&server, batch, get_session_id()).await;
    println!("Updated models: {updated_models:?}");
    assert_eq!(updated_models.len(), 1);
    let updated_model = &updated_models[0];
    // model_id should be the canonical model_name (the key in the batch HashMap)
    assert_eq!(
        updated_model.model_id,
        *batch_for_comparison.keys().next().unwrap()
    );
    assert_eq!(
        updated_model.metadata.model_display_name,
        "Updated Model Name"
    );
    assert_eq!(updated_model.input_cost_per_token.amount, 1000000);
}

#[tokio::test]
async fn test_get_model_by_name() {
    let server = setup_test_server().await;

    // Upsert a model with a name containing forward slashes
    let batch = generate_model();
    let model_name = batch.keys().next().unwrap().clone();
    let model_request = batch.get(&model_name).unwrap().clone();

    let upserted_models = admin_batch_upsert_models(&server, batch, get_session_id()).await;

    println!("Upserted models: {upserted_models:?}");
    assert_eq!(upserted_models.len(), 1);

    // Test retrieving the model by name (public endpoint - no auth required)
    // Model names may contain forward slashes (e.g., "Qwen/Qwen3-30B-A3B-Instruct-2507")
    // which must be URL-encoded when used in the path
    println!("Test: Requesting model by name: '{model_name}'");
    let encoded_model_name =
        url::form_urlencoded::byte_serialize(model_name.as_bytes()).collect::<String>();
    println!("Test: URL-encoded for path: '{encoded_model_name}'");

    let response = server
        .get(format!("/v1/model/{encoded_model_name}").as_str())
        .await;

    println!("Response status: {}", response.status_code());
    assert_eq!(response.status_code(), 200);

    let model_resp = response.json::<api::models::ModelWithPricing>();
    println!("Retrieved model: {model_resp:?}");

    // Verify the model details match what we upserted
    // The model_id should be the canonical model_name
    assert_eq!(model_resp.model_id, model_name);
    assert_eq!(
        model_resp.metadata.model_display_name,
        model_request.model_display_name.as_deref().unwrap()
    );
    assert_eq!(
        model_resp.metadata.model_description,
        model_request.model_description.as_deref().unwrap()
    );
    assert_eq!(
        model_resp.metadata.context_length,
        model_request.context_length.unwrap()
    );
    assert_eq!(
        model_resp.metadata.verifiable,
        model_request.verifiable.unwrap()
    );
    assert_eq!(
        model_resp.input_cost_per_token.amount,
        model_request.input_cost_per_token.as_ref().unwrap().amount
    );
    assert_eq!(
        model_resp.input_cost_per_token.scale,
        9 // Scale is always 9 (nano-dollars)
    );
    assert_eq!(
        model_resp.input_cost_per_token.currency,
        model_request
            .input_cost_per_token
            .as_ref()
            .unwrap()
            .currency
    );
    assert_eq!(
        model_resp.output_cost_per_token.amount,
        model_request.output_cost_per_token.as_ref().unwrap().amount
    );
    assert_eq!(
        model_resp.output_cost_per_token.scale,
        9 // Scale is always 9 (nano-dollars)
    );
    assert_eq!(
        model_resp.output_cost_per_token.currency,
        model_request
            .output_cost_per_token
            .as_ref()
            .unwrap()
            .currency
    );

    // Test retrieving the same model again by canonical name to verify consistency
    let response_by_name_again = server
        .get(format!("/v1/model/{encoded_model_name}").as_str())
        .await;

    println!(
        "Second canonical name response status: {}",
        response_by_name_again.status_code()
    );
    assert_eq!(response_by_name_again.status_code(), 200);

    let model_resp_by_name_again = response_by_name_again.json::<api::models::ModelWithPricing>();
    println!("Retrieved model again by canonical name: {model_resp_by_name_again:?}");

    // Verify that both queries return the same model (same model_id)
    assert_eq!(model_resp.model_id, model_resp_by_name_again.model_id);
    println!("✅ Both queries return the same model with consistent model_id!");

    // Test retrieving a non-existent model
    // Note: URL-encode the model name even for non-existent models
    let nonexistent_model = "nonexistent/model";
    let encoded_nonexistent =
        url::form_urlencoded::byte_serialize(nonexistent_model.as_bytes()).collect::<String>();
    let response = server
        .get(format!("/v1/model/{encoded_nonexistent}").as_str())
        .await;

    println!(
        "Non-existent model response status: {}",
        response.status_code()
    );
    assert_eq!(response.status_code(), 404);

    // Only try to parse JSON if there's a body
    let response_text = response.text();
    if !response_text.is_empty() {
        let error: api::models::ErrorResponse =
            serde_json::from_str(&response_text).expect("Failed to parse error response");
        println!("Error response: {error:?}");
        assert_eq!(error.error.r#type, "model_not_found");
        assert!(error
            .error
            .message
            .contains("Model 'nonexistent/model' not found"));
    } else {
        println!("Warning: 404 response had empty body");
    }
}

#[tokio::test]
async fn test_admin_update_organization_limits() {
    let server = setup_test_server().await;

    // Create an organization
    let org = create_org(&server).await;
    println!("Created organization: {org:?}");

    // Update organization limits (amount is in nano-dollars, scale 9 is implicit)
    let update_request = serde_json::json!({
        "spendLimit": {
            "amount": 100000000000i64,  // $100.00 USD (in nano-dollars)
            "currency": "USD"
        },
        "changedBy": "admin@test.com",
        "changeReason": "Initial credit allocation"
    });

    let response = server
        .patch(format!("/v1/admin/organizations/{}/limits", org.id).as_str())
        .add_header("Authorization", format!("Bearer {}", get_session_id()))
        .json(&update_request)
        .await;

    println!("Response status: {}", response.status_code());
    println!("Response body: {}", response.text());

    assert_eq!(
        response.status_code(),
        200,
        "Organization limits update should succeed"
    );

    let update_response =
        serde_json::from_str::<api::models::UpdateOrganizationLimitsResponse>(&response.text())
            .expect("Failed to parse response");

    println!("Update response: {update_response:?}");

    // Verify the response
    assert_eq!(update_response.organization_id, org.id);
    assert_eq!(update_response.spend_limit.amount, 100000000000i64);
    assert_eq!(update_response.spend_limit.scale, 9); // Scale is always 9 (nano-dollars)
    assert_eq!(update_response.spend_limit.currency, "USD");
    assert!(!update_response.updated_at.is_empty());
}

#[tokio::test]
async fn test_admin_update_organization_limits_invalid_org() {
    let server = setup_test_server().await;

    // Try to update limits for non-existent organization
    let fake_org_id = uuid::Uuid::new_v4().to_string();
    let update_request = serde_json::json!({
        "spendLimit": {
            "amount": 50000000000i64,
            "currency": "USD"
        }
    });

    let response = server
        .patch(format!("/v1/admin/organizations/{fake_org_id}/limits").as_str())
        .add_header("Authorization", format!("Bearer {}", get_session_id()))
        .json(&update_request)
        .await;

    println!("Response status: {}", response.status_code());
    assert_eq!(
        response.status_code(),
        404,
        "Should return 404 for non-existent organization"
    );

    let error = response.json::<api::models::ErrorResponse>();
    println!("Error response: {error:?}");
    assert_eq!(error.error.r#type, "organization_not_found");
}

#[tokio::test]
async fn test_admin_update_organization_limits_multiple_times() {
    let server = setup_test_server().await;

    // Create an organization
    let org = create_org(&server).await;

    // First update - set initial limit (scale 9 = nano-dollars)
    let first_update = serde_json::json!({
        "spendLimit": {
            "amount": 50000000000i64,  // $50.00 USD (in nano-dollars)
            "currency": "USD"
        },
        "changedBy": "admin@test.com",
        "changeReason": "Initial allocation"
    });

    let response1 = server
        .patch(format!("/v1/admin/organizations/{}/limits", org.id).as_str())
        .add_header("Authorization", format!("Bearer {}", get_session_id()))
        .json(&first_update)
        .await;

    assert_eq!(response1.status_code(), 200);
    let response1_data =
        serde_json::from_str::<api::models::UpdateOrganizationLimitsResponse>(&response1.text())
            .unwrap();
    assert_eq!(response1_data.spend_limit.amount, 50000000000i64);

    // Second update - increase limit
    let second_update = serde_json::json!({
        "spendLimit": {
            "amount": 150000000000i64,  // $150.00 USD (in nano-dollars)
            "currency": "USD"
        },
        "changedBy": "admin@test.com",
        "changeReason": "Customer purchased additional credits"
    });

    let response2 = server
        .patch(format!("/v1/admin/organizations/{}/limits", org.id).as_str())
        .add_header("Authorization", format!("Bearer {}", get_session_id()))
        .json(&second_update)
        .await;

    assert_eq!(response2.status_code(), 200);
    let response2_data =
        serde_json::from_str::<api::models::UpdateOrganizationLimitsResponse>(&response2.text())
            .unwrap();
    assert_eq!(response2_data.spend_limit.amount, 150000000000i64);

    // Verify the second update happened after the first
    let first_updated = chrono::DateTime::parse_from_rfc3339(&response1_data.updated_at).unwrap();
    let second_updated = chrono::DateTime::parse_from_rfc3339(&response2_data.updated_at).unwrap();
    assert!(
        second_updated > first_updated,
        "Second update should be after first update"
    );
}

#[tokio::test]
async fn test_admin_update_organization_limits_usd_only() {
    let server = setup_test_server().await;

    // Create an organization
    let org = create_org(&server).await;

    // All currencies are USD now (fixed scale 9)
    let usd_update = serde_json::json!({
        "spendLimit": {
            "amount": 85000000000i64,  // $85.00 USD (in nano-dollars)
            "currency": "USD"
        },
        "changedBy": "billing-service",
        "changeReason": "Customer purchase"
    });

    let response = server
        .patch(format!("/v1/admin/organizations/{}/limits", org.id).as_str())
        .add_header("Authorization", format!("Bearer {}", get_session_id()))
        .json(&usd_update)
        .await;

    assert_eq!(response.status_code(), 200);
    let response_data =
        serde_json::from_str::<api::models::UpdateOrganizationLimitsResponse>(&response.text())
            .unwrap();
    assert_eq!(response_data.spend_limit.currency, "USD");
    assert_eq!(response_data.spend_limit.amount, 85000000000i64);
}

#[tokio::test]
async fn test_admin_get_organization_limits_history() {
    let server = setup_test_server().await;

    // Create an organization
    let org = create_org(&server).await;
    println!("Created organization: {}", org.id);

    // Update limits multiple times to create history
    let updates = vec![
        (50000000000i64, "Initial allocation"),
        (100000000000i64, "Customer purchased credits"),
        (150000000000i64, "Additional credits added"),
    ];

    for (amount, reason) in updates {
        let update_request = serde_json::json!({
            "spendLimit": {
                "amount": amount,
                "currency": "USD"
            },
            "changedBy": "admin@test.com",
            "changeReason": reason
        });

        let response = server
            .patch(format!("/v1/admin/organizations/{}/limits", org.id).as_str())
            .add_header("Authorization", format!("Bearer {}", get_session_id()))
            .json(&update_request)
            .await;

        assert_eq!(
            response.status_code(),
            200,
            "Failed to update limits to {amount}"
        );

        // Small delay to ensure different timestamps
        tokio::time::sleep(tokio::time::Duration::from_millis(10)).await;
    }

    // Fetch the limits history
    let history_response = server
        .get(format!("/v1/admin/organizations/{}/limits/history", org.id).as_str())
        .add_header("Authorization", format!("Bearer {}", get_session_id()))
        .await;

    println!(
        "History response status: {}",
        history_response.status_code()
    );
    println!("History response body: {}", history_response.text());

    assert_eq!(
        history_response.status_code(),
        200,
        "Should successfully fetch limits history"
    );

    let history_data =
        serde_json::from_str::<api::models::OrgLimitsHistoryResponse>(&history_response.text())
            .expect("Failed to parse history response");

    println!("History data: {history_data:#?}");

    // Verify we have 3 history entries
    assert_eq!(
        history_data.history.len(),
        3,
        "Should have 3 history entries"
    );
    assert_eq!(history_data.total, 3, "Total should be 3");

    // Verify the entries are in descending order by effectiveFrom (newest first)
    assert_eq!(
        history_data.history[0].spend_limit.amount, 150000000000i64,
        "First entry should be the most recent update"
    );
    assert_eq!(
        history_data.history[1].spend_limit.amount, 100000000000i64,
        "Second entry should be the middle update"
    );
    assert_eq!(
        history_data.history[2].spend_limit.amount, 50000000000i64,
        "Third entry should be the first update"
    );

    // Verify all entries have the changed_by_user_id and changed_by_user_email populated
    for (idx, entry) in history_data.history.iter().enumerate() {
        assert!(
            entry.changed_by_user_id.is_some(),
            "Entry {idx} should have changed_by_user_id populated"
        );

        assert_eq!(
            entry.changed_by_user_id.as_ref().unwrap(),
            common::MOCK_USER_ID,
            "Entry {idx} changed_by_user_id should match the authenticated admin user"
        );

        assert!(
            entry.changed_by_user_email.is_some(),
            "Entry {idx} should have changed_by_user_email populated"
        );

        assert_eq!(
            entry.changed_by_user_email.as_ref().unwrap(),
            "admin@test.com",
            "Entry {idx} changed_by_user_email should be admin@test.com"
        );

        // Verify other tracking fields
        assert!(
            entry.changed_by.is_some(),
            "Entry {idx} should have changed_by populated"
        );
        assert_eq!(
            entry.changed_by.as_ref().unwrap(),
            "admin@test.com",
            "Entry {idx} changed_by should be admin@test.com"
        );

        assert!(
            entry.change_reason.is_some(),
            "Entry {idx} should have change_reason populated"
        );

        println!(
            "Entry {}: amount={}, changedBy={:?}, changedByUserId={:?}, changedByUserEmail={:?}, reason={:?}",
            idx,
            entry.spend_limit.amount,
            entry.changed_by,
            entry.changed_by_user_id,
            entry.changed_by_user_email,
            entry.change_reason
        );
    }

    // Verify the specific change reasons match what we sent
    assert_eq!(
        history_data.history[0].change_reason.as_ref().unwrap(),
        "Additional credits added"
    );
    assert_eq!(
        history_data.history[1].change_reason.as_ref().unwrap(),
        "Customer purchased credits"
    );
    assert_eq!(
        history_data.history[2].change_reason.as_ref().unwrap(),
        "Initial allocation"
    );
}

#[tokio::test]
async fn test_admin_get_organization_limits_history_with_pagination() {
    let server = setup_test_server().await;

    // Create an organization
    let org = create_org(&server).await;

    // Create 5 history entries
    for i in 1..=5 {
        let amount = i * 10000000000i64; // $10, $20, $30, $40, $50
        let update_request = serde_json::json!({
            "spendLimit": {
                "amount": amount,
                "currency": "USD"
            },
            "changedBy": "admin@test.com",
            "changeReason": format!("Update {}", i)
        });

        let response = server
            .patch(format!("/v1/admin/organizations/{}/limits", org.id).as_str())
            .add_header("Authorization", format!("Bearer {}", get_session_id()))
            .json(&update_request)
            .await;

        assert_eq!(response.status_code(), 200);
        tokio::time::sleep(tokio::time::Duration::from_millis(10)).await;
    }

    // Fetch first page (limit=2)
    let page1_response = server
        .get(
            format!(
                "/v1/admin/organizations/{}/limits/history?limit=2&offset=0",
                org.id
            )
            .as_str(),
        )
        .add_header("Authorization", format!("Bearer {}", get_session_id()))
        .await;

    assert_eq!(page1_response.status_code(), 200);
    let page1_data =
        serde_json::from_str::<api::models::OrgLimitsHistoryResponse>(&page1_response.text())
            .unwrap();

    assert_eq!(
        page1_data.history.len(),
        2,
        "First page should have 2 entries"
    );
    assert_eq!(page1_data.total, 5, "Total should be 5");
    assert_eq!(page1_data.limit, 2);
    assert_eq!(page1_data.offset, 0);

    // Verify all entries have changed_by_user_id and changed_by_user_email
    for entry in &page1_data.history {
        assert_eq!(
            entry.changed_by_user_id.as_ref().unwrap(),
            common::MOCK_USER_ID,
            "All entries should have the admin user ID"
        );
        assert_eq!(
            entry.changed_by_user_email.as_ref().unwrap(),
            "admin@test.com",
            "All entries should have the admin user email"
        );
    }

    // Fetch second page (limit=2, offset=2)
    let page2_response = server
        .get(
            format!(
                "/v1/admin/organizations/{}/limits/history?limit=2&offset=2",
                org.id
            )
            .as_str(),
        )
        .add_header("Authorization", format!("Bearer {}", get_session_id()))
        .await;

    assert_eq!(page2_response.status_code(), 200);
    let page2_data =
        serde_json::from_str::<api::models::OrgLimitsHistoryResponse>(&page2_response.text())
            .unwrap();

    assert_eq!(
        page2_data.history.len(),
        2,
        "Second page should have 2 entries"
    );
    assert_eq!(page2_data.total, 5);

    // Verify all entries on page 2 also have changed_by_user_id and changed_by_user_email
    for entry in &page2_data.history {
        assert_eq!(
            entry.changed_by_user_id.as_ref().unwrap(),
            common::MOCK_USER_ID,
            "All entries should have the admin user ID"
        );
        assert_eq!(
            entry.changed_by_user_email.as_ref().unwrap(),
            "admin@test.com",
            "All entries should have the admin user email"
        );
    }
}

// ============================================
// Usage Tracking E2E Tests
// ============================================

#[tokio::test]
async fn test_no_credits_denies_request() {
    let server = setup_test_server().await;

    // Create organization WITHOUT setting any credits
    let (api_key, _api_key_response) = create_org_and_api_key(&server).await;

    // Try to make a chat completion request - should be denied (402 Payment Required)
    let response = server
        .post("/v1/chat/completions")
        .add_header("Authorization", format!("Bearer {api_key}"))
        .json(&serde_json::json!({
            "model": "Qwen/Qwen3-30B-A3B-Instruct-2507",
            "messages": [
                {
                    "role": "user",
                    "content": "Say hello"
                }
            ],
            "stream": false,
            "max_tokens": 20
        }))
        .await;

    println!("Response status: {}", response.status_code());
    println!("Response body: {}", response.text());

    // Should get 402 Payment Required - no credits
    assert_eq!(
        response.status_code(),
        402,
        "Expected 402 Payment Required for organization without credits"
    );

    let error = serde_json::from_str::<api::models::ErrorResponse>(&response.text())
        .expect("Failed to parse error response");
    println!("Error: {error:?}");
    assert!(
        error.error.r#type == "no_credits" || error.error.r#type == "no_limit_configured",
        "Expected error type 'no_credits' or 'no_limit_configured'"
    );
}

#[tokio::test]
async fn test_unconfigured_model_rejected() {
    let server = setup_test_server().await;
    let org = setup_org_with_credits(&server, 10000000000i64).await; // $10.00 USD
    let api_key = get_api_key_for_org(&server, org.id).await;

    // Try to use a model that exists in discovery but is not configured in database
    // This model is discovered from the endpoint but has no pricing configuration
    let response = server
        .post("/v1/chat/completions")
        .add_header("Authorization", format!("Bearer {api_key}"))
        .json(&serde_json::json!({
            "model": "dphn/Dolphin-Mistral-24B-Venice-Edition",
            "messages": [
                {
                    "role": "user",
                    "content": "Hello"
                }
            ],
            "stream": false,
            "max_tokens": 10
        }))
        .await;

    println!("Response status: {}", response.status_code());
    println!("Response body: {}", response.text());

    // Should get 400 Bad Request - model not configured
    assert_eq!(
        response.status_code(),
        400,
        "Expected 400 Bad Request for unconfigured model"
    );

    let error = serde_json::from_str::<api::models::ErrorResponse>(&response.text())
        .expect("Failed to parse error response");
    println!("Error: {error:?}");

    // Verify error message indicates model is not found
    assert!(
        error.error.message.contains("not found"),
        "Error message should indicate model not found. Got: {}",
        error.error.message
    );

    // Verify error message mentions it's not a valid model name or alias
    assert!(
        error
            .error
            .message
            .contains("not a valid model name or alias"),
        "Error message should mention it's not a valid model name or alias. Got: {}",
        error.error.message
    );

    assert_eq!(
        error.error.r#type, "invalid_request_error",
        "Expected error type 'invalid_request_error'"
    );
}

#[tokio::test]
async fn test_usage_tracking_on_completion() {
    let server = setup_test_server().await;
    let org = setup_org_with_credits(&server, 1000000000i64).await; // $1.00 USD
    let api_key = get_api_key_for_org(&server, org.id).await;

    // Make a chat completion request
    let response = server
        .post("/v1/chat/completions")
        .add_header("Authorization", format!("Bearer {api_key}"))
        .json(&serde_json::json!({
            "model": "Qwen/Qwen3-30B-A3B-Instruct-2507",
            "messages": [
                {
                    "role": "user",
                    "content": "Say hello"
                }
            ],
            "stream": false,
            "max_tokens": 20
        }))
        .await;

    println!("Completion response status: {}", response.status_code());
    assert_eq!(response.status_code(), 200);

    let completion_response = response.json::<api::models::ChatCompletionResponse>();
    println!("Usage: {:?}", completion_response.usage);

    // Verify completion was recorded
    assert!(completion_response.usage.input_tokens > 0);
    assert!(completion_response.usage.output_tokens > 0);

    // Wait a bit for async usage recording to complete
    tokio::time::sleep(tokio::time::Duration::from_millis(500)).await;
}

#[tokio::test]
async fn test_usage_limit_enforcement() {
    let server = setup_test_server().await;
    let org = setup_org_with_credits(&server, 1).await; // 1 nano-dollar (minimal)
    println!("Created organization: {org:?}");
    let api_key = get_api_key_for_org(&server, org.id).await;

    // First request should succeed (no usage yet)
    let response1 = server
        .post("/v1/chat/completions")
        .add_header("Authorization", format!("Bearer {api_key}"))
        .json(&serde_json::json!({
            "model": "Qwen/Qwen3-30B-A3B-Instruct-2507",
            "messages": [{"role": "user", "content": "Hi"}],
            "stream": false,
            "max_tokens": 10
        }))
        .await;

    println!("First request status: {}", response1.status_code());
    // This might succeed or fail depending on timing

    // Wait for usage to be recorded
    tokio::time::sleep(tokio::time::Duration::from_millis(500)).await;

    // Second request should fail with payment required
    let response2 = server
        .post("/v1/chat/completions")
        .add_header("Authorization", format!("Bearer {api_key}"))
        .json(&serde_json::json!({
            "model": "Qwen/Qwen3-30B-A3B-Instruct-2507",
            "messages": [{"role": "user", "content": "Hi again"}],
            "stream": false,
            "max_tokens": 10
        }))
        .await;

    println!("Second request status: {}", response2.status_code());
    println!("Second request body: {}", response2.text());

    // Should get 402 Payment Required after exceeding limit
    assert!(
        response2.status_code() == 402 || response2.status_code() == 200,
        "Expected 402 Payment Required or 200 OK, got: {}",
        response2.status_code()
    );
}

#[tokio::test]
async fn test_get_organization_balance() {
    let server = setup_test_server().await;
    let org = setup_org_with_credits(&server, 5000000000i64).await; // $5.00 USD

    // Get balance - should now show limit even with no usage
    let response = server
        .get(format!("/v1/organizations/{}/usage/balance", org.id).as_str())
        .add_header("Authorization", format!("Bearer {}", get_session_id()))
        .await;

    println!("Balance response status: {}", response.status_code());
    println!("Balance response body: {}", response.text());

    assert_eq!(response.status_code(), 200, "Should get balance with limit");

    let balance =
        serde_json::from_str::<api::routes::usage::OrganizationBalanceResponse>(&response.text())
            .expect("Failed to parse balance response");

    println!("Balance: {balance:?}");

    // Verify limit is included
    assert!(balance.spend_limit.is_some(), "Should have spend_limit");
    assert_eq!(
        balance.spend_limit.unwrap(),
        5000000000i64,
        "Limit should be $5.00 (5B nano-dollars)"
    );
    assert!(
        balance.spend_limit_display.is_some(),
        "Should have spend_limit_display"
    );
    assert_eq!(
        balance.spend_limit_display.unwrap(),
        "$5.00",
        "Display should show $5.00"
    );

    // Verify remaining is calculated correctly (no usage yet, so remaining = limit)
    assert!(balance.remaining.is_some(), "Should have remaining");
    assert_eq!(
        balance.remaining.unwrap(),
        5000000000i64,
        "Remaining should equal limit with no usage"
    );
    assert!(
        balance.remaining_display.is_some(),
        "Should have remaining_display"
    );

    // Verify spent is zero
    assert_eq!(balance.total_spent, 0, "Total spent should be zero");
    assert_eq!(
        balance.total_spent_display, "$0.00",
        "Spent display should be $0.00"
    );
}

#[tokio::test]
async fn test_get_organization_usage_history() {
    let server = setup_test_server().await;
    let org = create_org(&server).await;

    // Get usage history (should be empty initially)
    let response = server
        .get(format!("/v1/organizations/{}/usage/history", org.id).as_str())
        .add_header("Authorization", format!("Bearer {}", get_session_id()))
        .await;

    println!("Usage history response status: {}", response.status_code());
    assert_eq!(response.status_code(), 200);

    let history_response = response.json::<serde_json::Value>();
    println!("Usage history: {history_response:?}");

    // Should have data array (empty is fine)
    assert!(history_response.get("data").is_some());
}

#[tokio::test]
async fn test_completion_cost_calculation() {
    let server = setup_test_server().await;
    let org = setup_org_with_credits(&server, 1000000000000i64).await; // $1000.00 USD
    println!("Created organization: {}", org.id);

    // Setup test model with known pricing
    let model_name = setup_test_model(&server).await;
    println!("Setup model: {model_name}");

    let api_key = get_api_key_for_org(&server, org.id.clone()).await;

    // Get initial balance (should be 0 or not found)
    let initial_balance_response = server
        .get(format!("/v1/organizations/{}/usage/balance", org.id).as_str())
        .add_header("Authorization", format!("Bearer {}", get_session_id()))
        .await;

    let initial_spent = if initial_balance_response.status_code() == 200 {
        let balance =
            initial_balance_response.json::<api::routes::usage::OrganizationBalanceResponse>();
        balance.total_spent
    } else {
        0i64
    };
    println!("Initial spent amount (nano-dollars): {initial_spent}");

    // Make a chat completion request with controlled parameters
    let response = server
        .post("/v1/chat/completions")
        .add_header("Authorization", format!("Bearer {api_key}"))
        .json(&serde_json::json!({
            "model": model_name,
            "messages": [
                {
                    "role": "user",
                    "content": "Say hello in exactly 5 words."
                }
            ],
            "stream": false,
            "max_tokens": 50
        }))
        .await;

    println!("Completion response status: {}", response.status_code());
    assert_eq!(
        response.status_code(),
        200,
        "Completion request should succeed"
    );

    let completion_response = response.json::<api::models::ChatCompletionResponse>();
    println!("Usage: {:?}", completion_response.usage);

    let input_tokens = completion_response.usage.input_tokens;
    let output_tokens = completion_response.usage.output_tokens;

    // Verify we got actual token counts
    assert!(input_tokens > 0, "Should have input tokens");
    assert!(output_tokens > 0, "Should have output tokens");

    // Calculate expected cost based on model pricing (all at scale 9)
    // Input: 1000000 nano-dollars = $0.000001 per token
    // Output: 2000000 nano-dollars = $0.000002 per token

    let input_cost_per_token = 1000000i64; // nano-dollars
    let output_cost_per_token = 2000000i64; // nano-dollars

    // Expected total cost (at scale 9)
    let expected_input_cost = (input_tokens as i64) * input_cost_per_token;
    let expected_output_cost = (output_tokens as i64) * output_cost_per_token;
    let expected_total_cost = expected_input_cost + expected_output_cost;

    println!("Input tokens: {input_tokens}, cost per token: {input_cost_per_token} nano-dollars");
    println!(
        "Output tokens: {output_tokens}, cost per token: {output_cost_per_token} nano-dollars"
    );
    println!("Expected input cost: {expected_input_cost} nano-dollars");
    println!("Expected output cost: {expected_output_cost} nano-dollars");
    println!("Expected total cost: {expected_total_cost} nano-dollars");

    // Wait for async usage recording to complete (increased to 3s for reliability with remote DB)
    tokio::time::sleep(tokio::time::Duration::from_millis(3000)).await;

    // Get the updated balance
    let balance_response = server
        .get(format!("/v1/organizations/{}/usage/balance", org.id).as_str())
        .add_header("Authorization", format!("Bearer {}", get_session_id()))
        .await;

    assert_eq!(
        balance_response.status_code(),
        200,
        "Should be able to get balance"
    );
    let balance = balance_response.json::<api::routes::usage::OrganizationBalanceResponse>();
    println!("Balance: {balance:?}");
    println!("Total spent: {} nano-dollars", balance.total_spent);

    // Verify limit information is included
    assert!(balance.spend_limit.is_some(), "Should have spend_limit");
    assert_eq!(
        balance.spend_limit.unwrap(),
        1000000000000i64,
        "Limit should be $1000.00"
    );
    assert!(
        balance.spend_limit_display.is_some(),
        "Should have readable limit"
    );
    println!(
        "Spend limit: {}",
        balance.spend_limit_display.as_ref().unwrap()
    );

    // Verify remaining is calculated
    assert!(balance.remaining.is_some(), "Should have remaining");
    assert!(
        balance.remaining_display.is_some(),
        "Should have readable remaining"
    );
    println!("Remaining: {}", balance.remaining_display.as_ref().unwrap());

    // The recorded cost should match our expected calculation (all at scale 9)
    let actual_spent = balance.total_spent - initial_spent;

    println!("Actual spent: {actual_spent} nano-dollars");
    println!("Expected spent: {expected_total_cost} nano-dollars");

    // Verify the cost calculation is correct (with small tolerance for rounding)
    let tolerance = 10; // Allow small rounding differences
    assert!(
        (actual_spent - expected_total_cost).abs() <= tolerance,
        "Cost calculation mismatch: expected {expected_total_cost} (±{tolerance}), got {actual_spent}. \
         Input tokens: {input_tokens}, Output tokens: {output_tokens}, \
         Input cost per token: {input_cost_per_token}, Output cost per token: {output_cost_per_token}"
    );

    // Verify the display format is reasonable
    assert!(
        !balance.total_spent_display.is_empty(),
        "Should have display format"
    );
    assert!(
        balance.total_spent_display.starts_with("$"),
        "Should show dollar sign"
    );
    println!("Total spent display: {}", balance.total_spent_display);

    // Verify usage history also shows the correct cost
    let history_response = server
        .get(format!("/v1/organizations/{}/usage/history?limit=10", org.id).as_str())
        .add_header("Authorization", format!("Bearer {}", get_session_id()))
        .await;

    assert_eq!(history_response.status_code(), 200);
    let history = history_response.json::<api::routes::usage::UsageHistoryResponse>();
    println!("Usage history: {history:?}");

    // Find the most recent entry (should be our completion)
    assert!(
        !history.data.is_empty(),
        "Should have usage history entries"
    );
    let latest_entry = &history.data[0];

    println!("Latest usage entry: {latest_entry:?}");
    assert_eq!(
        latest_entry.model, model_name,
        "Should record correct model"
    );
    assert_eq!(
        latest_entry.input_tokens, input_tokens,
        "Should record correct input tokens"
    );
    assert_eq!(
        latest_entry.output_tokens, output_tokens,
        "Should record correct output tokens"
    );

    // Verify the cost in the history entry matches (all at scale 9 now)
    assert!(
        (latest_entry.total_cost - expected_total_cost).abs() <= tolerance,
        "History entry cost should match: expected {} nano-dollars, got {}",
        expected_total_cost,
        latest_entry.total_cost
    );
}

// ============================================
// Organization Balance and Limit Tests
// ============================================

#[tokio::test]
async fn test_organization_balance_with_limit_and_usage() {
    let server = setup_test_server().await;
    let org = setup_org_with_credits(&server, 10000000000i64).await; // $10.00 USD

    // Get balance before any usage
    let response = server
        .get(format!("/v1/organizations/{}/usage/balance", org.id).as_str())
        .add_header("Authorization", format!("Bearer {}", get_session_id()))
        .await;

    assert_eq!(response.status_code(), 200);
    let initial_balance =
        serde_json::from_str::<api::routes::usage::OrganizationBalanceResponse>(&response.text())
            .expect("Failed to parse balance");

    println!("Initial balance: {initial_balance:?}");

    // Verify initial state
    assert_eq!(initial_balance.total_spent, 0);
    assert_eq!(initial_balance.spend_limit.unwrap(), 10000000000i64);
    assert_eq!(initial_balance.remaining.unwrap(), 10000000000i64);
    assert_eq!(initial_balance.spend_limit_display.unwrap(), "$10.00");
    assert_eq!(initial_balance.remaining_display.unwrap(), "$10.00");

    // Make a completion to record some usage
    let api_key = get_api_key_for_org(&server, org.id.clone()).await;
    let model_name = setup_test_model(&server).await;

    let response = server
        .post("/v1/chat/completions")
        .add_header("Authorization", format!("Bearer {api_key}"))
        .json(&serde_json::json!({
            "model": model_name,
            "messages": [{"role": "user", "content": "Hi"}],
            "stream": false,
            "max_tokens": 10
        }))
        .await;

    assert_eq!(response.status_code(), 200);

    // Wait for usage recording
    tokio::time::sleep(tokio::time::Duration::from_millis(500)).await;

    // Get balance after usage
    let response = server
        .get(format!("/v1/organizations/{}/usage/balance", org.id).as_str())
        .add_header("Authorization", format!("Bearer {}", get_session_id()))
        .await;

    assert_eq!(response.status_code(), 200);
    let final_balance =
        serde_json::from_str::<api::routes::usage::OrganizationBalanceResponse>(&response.text())
            .expect("Failed to parse balance");

    println!("Final balance: {final_balance:?}");

    // Verify spending was recorded
    assert!(final_balance.total_spent > 0, "Should have recorded spend");

    // Verify limit is still there
    assert_eq!(
        final_balance.spend_limit.unwrap(),
        10000000000i64,
        "Limit should remain $10.00"
    );

    // Verify remaining is calculated correctly
    let expected_remaining = 10000000000i64 - final_balance.total_spent;
    assert_eq!(
        final_balance.remaining.unwrap(),
        expected_remaining,
        "Remaining should be limit - spent"
    );

    // Verify all display fields are present
    assert!(final_balance.spend_limit_display.is_some());
    assert!(final_balance.remaining_display.is_some());
    println!("Spent: {}", final_balance.total_spent_display);
    println!("Limit: {}", final_balance.spend_limit_display.unwrap());
    println!("Remaining: {}", final_balance.remaining_display.unwrap());
}

// ============================================
// High Context and Model Alias Tests
// ============================================

#[tokio::test]
async fn test_high_context_length_completion() {
    let server = setup_test_server().await;
    let org = setup_org_with_credits(&server, 100000000000i64).await; // $100.00 USD
    println!("Created organization: {}", org.id);

    // Upsert Qwen3-30B model with high context length capability (260k)
    let mut batch = BatchUpdateModelApiRequest::new();
    batch.insert(
        "Qwen/Qwen3-30B-A3B-Instruct-2507".to_string(),
        serde_json::from_value(serde_json::json!({
            "inputCostPerToken": {
                "amount": 1000000,  // $0.000001 per token
                "currency": "USD"
            },
            "outputCostPerToken": {
                "amount": 2000000,  // $0.000002 per token
                "currency": "USD"
            },
            "modelDisplayName": "Qwen3 30B Instruct",
            "modelDescription": "High context length model for testing (260k tokens)",
            "contextLength": 262144,  // 260k context length
            "verifiable": true,
            "isActive": true
        }))
        .unwrap(),
    );

    let updated_models = admin_batch_upsert_models(&server, batch, get_session_id()).await;
    println!("Updated Qwen3-30B model: {:?}", updated_models[0]);
    assert_eq!(updated_models[0].metadata.context_length, 262144);

    let api_key = get_api_key_for_org(&server, org.id).await;

    // Generate a very long input to test high context length
    // Each word is roughly 1-2 tokens, so to get ~100k tokens we need a lot of text
    // We'll generate a repetitive text to save memory but still test the token count
    let base_text = "The quick brown fox jumps over the lazy dog. This is a test of high context length processing. ";
    let repetitions = 10000; // This should give us roughly 100k+ tokens
    let very_long_input = base_text.repeat(repetitions);

    println!(
        "Generated input text length: {} characters",
        very_long_input.len()
    );
    println!("Estimated tokens: ~{}k", very_long_input.len() / 4 / 1000); // Rough estimate: 4 chars per token

    // Make a chat completion request with very high context
    let response = server
        .post("/v1/chat/completions")
        .add_header("Authorization", format!("Bearer {api_key}"))
        .json(&serde_json::json!({
            "model": "Qwen/Qwen3-30B-A3B-Instruct-2507",
            "messages": [
                {
                    "role": "user",
                    "content": very_long_input
                },
                {
                    "role": "user", 
                    "content": "Based on all the context above, please respond with a short summary."
                }
            ],
            "stream": false,
            "max_tokens": 100
        }))
        .await;

    println!(
        "High context completion response status: {}",
        response.status_code()
    );

    // The request should either succeed (200) or fail with a known error
    // It might fail if the model isn't actually available in the discovery service
    if response.status_code() == 200 {
        let completion_response = response.json::<api::models::ChatCompletionResponse>();
        println!("High context usage: {:?}", completion_response.usage);

        // Verify we got a large number of input tokens
        assert!(
            completion_response.usage.input_tokens > 50000,
            "Expected high token count for large context, got: {}",
            completion_response.usage.input_tokens
        );

        assert!(
            completion_response.usage.output_tokens > 0,
            "Should have generated some output"
        );

        println!("Successfully processed high context request!");
        println!("Input tokens: {}", completion_response.usage.input_tokens);
        println!("Output tokens: {}", completion_response.usage.output_tokens);
    } else {
        // If the model isn't available, that's acceptable for this test
        let response_text = response.text();
        println!("Response (model may not be available): {response_text}");

        // Common acceptable errors:
        // - Model not found (404)
        // - Model not available (503)
        assert!(
            response.status_code() == 404
                || response.status_code() == 503
                || response.status_code() == 500,
            "Expected 200, 404, 500, or 503, got: {}",
            response.status_code()
        );

        println!("Note: Test verified high context handling, but model may not be deployed");
    }
}

#[tokio::test]
async fn test_high_context_streaming() {
    let server = setup_test_server().await;
    let org = setup_org_with_credits(&server, 100000000000i64).await; // $100.00 USD

    // Upsert Qwen3-30B model with high context length capability (260k)
    let mut batch = BatchUpdateModelApiRequest::new();
    batch.insert(
        "Qwen/Qwen3-30B-A3B-Instruct-2507".to_string(),
        serde_json::from_value(serde_json::json!({
            "inputCostPerToken": {
                "amount": 1000000,
                "currency": "USD"
            },
            "outputCostPerToken": {
                "amount": 2000000,
                "currency": "USD"
            },
            "modelDisplayName": "Qwen3 30B Instruct",
            "modelDescription": "High context length model for streaming (260k tokens)",
            "contextLength": 262144,
            "verifiable": true,
            "isActive": true
        }))
        .unwrap(),
    );

    admin_batch_upsert_models(&server, batch, get_session_id()).await;

    let api_key = get_api_key_for_org(&server, org.id).await;

    // Generate long context input
    let base_text = "This is a test message for streaming with high context length. ";
    let repetitions = 10000; // Roughly 50k+ tokens
    let long_input = base_text.repeat(repetitions);

    println!(
        "Testing streaming with ~{}k character input",
        long_input.len() / 1000
    );

    // Make a streaming request with high context
    let response = server
        .post("/v1/chat/completions")
        .add_header("Authorization", format!("Bearer {api_key}"))
        .json(&serde_json::json!({
            "model": "Qwen/Qwen3-30B-A3B-Instruct-2507",
            "messages": [
                {
                    "role": "user",
                    "content": long_input
                },
                {
                    "role": "user",
                    "content": "Summarize the above briefly."
                }
            ],
            "stream": true,
            "max_tokens": 150
        }))
        .await;

    println!("Streaming response status: {}", response.status_code());

    if response.status_code() == 200 {
        let response_text = response.text();

        let mut content = String::new();
        let mut final_chunk: Option<ChatCompletionChunk> = None;

        // Parse streaming response
        for line in response_text.lines() {
            if let Some(data) = line.strip_prefix("data: ") {
                if data.trim() == "[DONE]" {
                    break;
                }

                if let Ok(StreamChunk::Chat(chat_chunk)) = serde_json::from_str::<StreamChunk>(data)
                {
                    if let Some(choice) = chat_chunk.choices.first() {
                        if let Some(delta) = &choice.delta {
                            if let Some(delta_content) = &delta.content {
                                content.push_str(delta_content.as_str());
                            }

                            if choice.finish_reason.is_some() || chat_chunk.usage.is_some() {
                                final_chunk = Some(chat_chunk.clone());
                            }
                        }
                    }
                }
            }
        }

        println!("Streamed content length: {} chars", content.len());

        if let Some(final_resp) = final_chunk {
            if let Some(usage) = final_resp.usage {
                println!("High context streaming usage: {usage:?}");
                assert!(
                    usage.prompt_tokens > 30000,
                    "Expected high input token count, got: {}",
                    usage.prompt_tokens
                );
            }
        }

        println!("Successfully streamed high context response!");
    } else {
        println!(
            "Streaming test - model may not be available: status {}",
            response.status_code()
        );
    }
}

// ============================================
// Model Alias Tests
// ============================================

#[tokio::test]
async fn test_model_aliases() {
    let server = setup_test_server().await;
    let org = setup_org_with_credits(&server, 10000000000i64).await; // $10.00 USD
    println!("Created organization: {}", org.id);

    // Set up canonical models with aliases
    // Discovery returns these canonical names from vLLM:
    // - "nearai/gpt-oss-120b" (canonical)
    // - "deepseek-ai/DeepSeek-V3.1" (canonical)

    let mut batch = BatchUpdateModelApiRequest::new();

    // Model 1: nearai/gpt-oss-120b (canonical) with aliases
    batch.insert(
        "nearai/gpt-oss-120b".to_string(),
        serde_json::from_value(serde_json::json!({
            "inputCostPerToken": {
                "amount": 1000000,  // $0.000001 per token
                "currency": "USD"
            },
            "outputCostPerToken": {
                "amount": 2000000,  // $0.000002 per token
                "currency": "USD"
            },
            "modelDisplayName": "GPT OSS 120B",
            "modelDescription": "Open source 120B parameter model",
            "contextLength": 32768,
            "verifiable": true,
            "isActive": true,
            "aliases": [
                "gpt-oss-120b",  // Friendly alias
            ]
        }))
        .unwrap(),
    );

    // Model 2: deepseek-ai/DeepSeek-V3.1 (canonical with messy name) with clean alias
    batch.insert(
        "deepseek-ai/DeepSeek-V3.1".to_string(),
        serde_json::from_value(serde_json::json!({
            "inputCostPerToken": {
                "amount": 500000,
                "currency": "USD"
            },
            "outputCostPerToken": {
                "amount": 1000000,
                "currency": "USD"
            },
            "modelDisplayName": "DeepSeek V3.1",
            "modelDescription": "DeepSeek V3.1 reasoning model",
            "contextLength": 65536,
            "verifiable": false,
            "isActive": true,
            "aliases": [
                "deepseek/deepseek-v3.1"  // Clean alias
            ]
        }))
        .unwrap(),
    );

    let updated_models = admin_batch_upsert_models(&server, batch, get_session_id()).await;
    println!("Updated {} models with aliases", updated_models.len());
    assert_eq!(updated_models.len(), 2);

    let org_id = org.id.clone();
    let api_key = get_api_key_for_org(&server, org_id.clone()).await;

    // Test 1: Request using an alias should work
    println!("\n=== Test 1: Request with alias 'openai/gpt-oss-120b' ===");
    let response = server
        .post("/v1/chat/completions")
        .add_header("Authorization", format!("Bearer {api_key}"))
        .json(&serde_json::json!({
            "model": "gpt-oss-120b",  // Using ALIAS
            "messages": [
                {
                    "role": "user",
                    "content": "Say hello"
                }
            ],
            "stream": false,
            "max_tokens": 20
        }))
        .await;

    println!("Response status: {}", response.status_code());

    if response.status_code() == 200 {
        let completion = response.json::<api::models::ChatCompletionResponse>();
        println!("Completion model field: {}", completion.model);
        println!("Usage: {:?}", completion.usage);

        // Verify response succeeded
        assert!(completion.usage.input_tokens > 0);
        assert!(completion.usage.output_tokens > 0);
        println!("✓ Successfully completed request using alias");
    } else {
        println!(
            "Model may not be available in discovery service: {}",
            response.text()
        );
    }

    // Test 2: Request using canonical name should still work
    println!("\n=== Test 2: Request with canonical name 'nearai/gpt-oss-120b' ===");
    let response = server
        .post("/v1/chat/completions")
        .add_header("Authorization", format!("Bearer {api_key}"))
        .json(&serde_json::json!({
            "model": "nearai/gpt-oss-120b",  // Using CANONICAL name
            "messages": [
                {
                    "role": "user",
                    "content": "Say hi"
                }
            ],
            "stream": false,
            "max_tokens": 20
        }))
        .await;

    println!("Response status: {}", response.status_code());

    if response.status_code() == 200 {
        let completion = response.json::<api::models::ChatCompletionResponse>();
        println!("Completion model field: {}", completion.model);
        println!("Usage: {:?}", completion.usage);
        assert!(completion.usage.input_tokens > 0);
        println!("✓ Successfully completed request using canonical name");
    } else {
        println!("Model may not be available: {}", response.text());
    }

    // Test 3: Clean alias for messy canonical name
    println!("\n=== Test 3: Request with clean alias 'deepseek/deepseek-v3.1' ===");
    let response = server
        .post("/v1/chat/completions")
        .add_header("Authorization", format!("Bearer {api_key}"))
        .json(&serde_json::json!({
            "model": "deepseek/deepseek-v3.1",  // Clean alias
            "messages": [
                {
                    "role": "user",
                    "content": "Test"
                }
            ],
            "stream": false,
            "max_tokens": 15
        }))
        .await;

    println!("Response status: {}", response.status_code());

    if response.status_code() == 200 {
        let completion = response.json::<api::models::ChatCompletionResponse>();
        println!("Completion model field: {}", completion.model);
        println!("✓ Successfully completed request using clean alias for messy canonical name");
    } else {
        println!("Model may not be available: {}", response.text());
    }

    // Test 4: Verify usage is tracked against canonical model
    println!("\n=== Test 4: Verify usage tracking uses canonical model name ===");
    tokio::time::sleep(tokio::time::Duration::from_millis(1000)).await;

    let history_response = server
        .get(format!("/v1/organizations/{org_id}/usage/history?limit=50").as_str())
        .add_header("Authorization", format!("Bearer {}", get_session_id()))
        .await;

    assert_eq!(history_response.status_code(), 200);
    let history = history_response.json::<api::routes::usage::UsageHistoryResponse>();
    println!("Usage history entries: {}", history.data.len());

    // Check that usage is recorded with canonical model names
    for entry in &history.data {
        println!(
            "Usage entry: model={}, input_tokens={}, output_tokens={}, cost={}",
            entry.model, entry.input_tokens, entry.output_tokens, entry.total_cost
        );

        // Verify model is a canonical model name
        assert!(
            entry.model == "nearai/gpt-oss-120b"
                || entry.model == "deepseek-ai/DeepSeek-V3.1"
                || entry.model == "Qwen/Qwen3-30B-A3B-Instruct-2507",
            "Usage should be tracked with canonical model name, got: {}",
            entry.model
        );
    }

    println!("✓ All usage tracked with canonical model names");

    println!("\n=== Alias Test Summary ===");
    println!("✓ Clients can use aliases to request models");
    println!("✓ Aliases resolve to canonical vLLM model names");
    println!("✓ Pricing is defined once per canonical model");
    println!("✓ Usage is tracked against canonical model names");
    println!("✓ Both aliases and canonical names work");
}

#[tokio::test]
async fn test_model_alias_consistency() {
    let server = setup_test_server().await;
    let org = setup_org_with_credits(&server, 10000000000i64).await; // $10.00 USD

    // Set up model with multiple aliases
    let mut batch = BatchUpdateModelApiRequest::new();
    batch.insert(
        "Qwen/Qwen3-30B-A3B-Instruct-2507".to_string(),
        serde_json::from_value(serde_json::json!({
            "inputCostPerToken": {
                "amount": 800000,
                "currency": "USD"
            },
            "outputCostPerToken": {
                "amount": 1600000,
                "currency": "USD"
            },
            "modelDisplayName": "Qwen3 30B A3B Instruct",
            "modelDescription": "Qwen3 30B model with A3B quantization",
            "contextLength": 32768,
            "verifiable": true,
            "isActive": true,
            "aliases": [
                "qwen/qwen3-30b-a3b-instruct-2507",  // Lowercase clean alias
                "qwen3-30b"                           // Short alias
            ]
        }))
        .unwrap(),
    );

    let updated_models = admin_batch_upsert_models(&server, batch, get_session_id()).await;
    assert_eq!(updated_models.len(), 1);
    println!("Set up model with 2 aliases");

    let api_key = get_api_key_for_org(&server, org.id).await;

    // Make request with first alias
    println!("\n=== Request 1: Using first alias 'qwen/qwen3-30b-a3b-instruct-2507' ===");
    let response1 = server
        .post("/v1/chat/completions")
        .add_header("Authorization", format!("Bearer {api_key}"))
        .json(&serde_json::json!({
            "model": "qwen/qwen3-30b-a3b-instruct-2507",  // First alias
            "messages": [{"role": "user", "content": "Hi"}],
            "stream": false,
            "max_tokens": 10
        }))
        .await;

    let cost1 = if response1.status_code() == 200 {
        let completion1 = response1.json::<api::models::ChatCompletionResponse>();
        let input_cost = (completion1.usage.input_tokens as i64) * 800000;
        let output_cost = (completion1.usage.output_tokens as i64) * 1600000;
        let total_cost = input_cost + output_cost;
        println!("Request 1 cost: {total_cost} nano-dollars");
        Some(total_cost)
    } else {
        println!("Model may not be available");
        None
    };

    // Make request with second alias
    println!("\n=== Request 2: Using second alias 'qwen3-30b' ===");
    let response2 = server
        .post("/v1/chat/completions")
        .add_header("Authorization", format!("Bearer {api_key}"))
        .json(&serde_json::json!({
            "model": "qwen3-30b",  // Second alias
            "messages": [{"role": "user", "content": "Hi"}],
            "stream": false,
            "max_tokens": 10
        }))
        .await;

    if response2.status_code() == 200 {
        let completion2 = response2.json::<api::models::ChatCompletionResponse>();
        let input_cost = (completion2.usage.input_tokens as i64) * 800000;
        let output_cost = (completion2.usage.output_tokens as i64) * 1600000;
        let total_cost = input_cost + output_cost;
        println!("Request 2 cost: {total_cost} nano-dollars");

        // Verify both use the same pricing (from canonical model)
        if let Some(cost1) = cost1 {
            // Costs should be similar (within tolerance due to token count variation)
            let cost_diff = (total_cost - cost1).abs();
            let tolerance_percent = 0.5; // 50% tolerance for token variation
            let max_diff = ((cost1 as f64) * tolerance_percent) as i64;

            println!("Cost comparison: {cost1} vs {total_cost}, diff: {cost_diff}");
            assert!(
                cost_diff <= max_diff || cost_diff.abs() < 100000000, // Allow some variation
                "Both aliases should use same pricing model"
            );
        }
        println!("✓ Different aliases resolve to same canonical model pricing");
    }

    // Test 3: Request with canonical name
    println!("\n=== Request 3: Using canonical name 'Qwen/Qwen3-30B-A3B-Instruct-2507' ===");
    let response3 = server
        .post("/v1/chat/completions")
        .add_header("Authorization", format!("Bearer {api_key}"))
        .json(&serde_json::json!({
            "model": "Qwen/Qwen3-30B-A3B-Instruct-2507",  // Canonical name
            "messages": [{"role": "user", "content": "Hello"}],
            "stream": false,
            "max_tokens": 10
        }))
        .await;

    if response3.status_code() == 200 {
        let completion3 = response3.json::<api::models::ChatCompletionResponse>();
        println!("Canonical name usage: {:?}", completion3.usage);
        println!("✓ Canonical name still works alongside aliases");
    }

    println!("\n=== Test Complete ===");
    println!("Verified that multiple aliases can point to the same canonical model");
    println!("and all share the same pricing configuration");
}

// ============================================
// Streaming Signature Verification Tests
// ============================================

#[tokio::test]
async fn test_streaming_chat_completion_signature_verification() {
    let server = setup_test_server().await;
    let org = setup_org_with_credits(&server, 10000000000i64).await; // $10.00 USD
    println!("Created organization: {}", org.id);

    let api_key = get_api_key_for_org(&server, org.id).await;

    // Use a simple, consistent model for testing
    let model_name = "deepseek-ai/DeepSeek-V3.1";

    // Step 1 & 2: Construct request body with streaming enabled
    let request_body = serde_json::json!({
        "messages": [
            {
                "role": "user",
                "content": "Respond with only two words."
            }
        ],
        "stream": true,
        "model": model_name,
        "nonce": 42
    });

    println!("\n=== Request Body ===");
    println!("{}", serde_json::to_string_pretty(&request_body).unwrap());

    // Step 3: Compute expected request hash
    let request_json = serde_json::to_string(&request_body).expect("Failed to serialize request");
    let expected_request_hash = compute_sha256(&request_json);
    println!("\n=== Expected Request Hash ===");
    println!("Request JSON: {request_json}");
    println!("Expected hash: {expected_request_hash}");

    // Step 4: Make streaming request and capture raw response
    let response = server
        .post("/v1/chat/completions")
        .add_header("Authorization", format!("Bearer {api_key}"))
        .json(&request_body)
        .await;

    println!("\n=== Response Status ===");
    println!("Status: {}", response.status_code());
    assert_eq!(
        response.status_code(),
        200,
        "Streaming request should succeed"
    );

    // Capture the complete raw response text (SSE format)
    let response_text = response.text();
    println!("=== Raw Streaming Response ===");
    println!("{response_text}");

    // Step 5: Parse streaming response to extract chat_id and verify structure
    let mut chat_id: Option<String> = None;
    let mut content = String::new();

    println!("=== Parsing SSE Stream ===");
    for line in response_text.lines() {
        if let Some(data) = line.strip_prefix("data: ") {
            if data.trim() == "[DONE]" {
                println!("Stream completed with [DONE]");
                break;
            }

            if let Ok(StreamChunk::Chat(chat_chunk)) = serde_json::from_str::<StreamChunk>(data) {
                // Extract chat_id from first chunk
                if chat_id.is_none() {
                    chat_id = Some(chat_chunk.id.clone());
                    println!("Extracted chat_id: {}", chat_chunk.id);
                }

                // Accumulate content
                if let Some(choice) = chat_chunk.choices.first() {
                    if let Some(delta) = &choice.delta {
                        if let Some(delta_content) = &delta.content {
                            content.push_str(delta_content.as_str());
                        }
                    }
                }
            }
        }
    }

    let chat_id = chat_id.expect("Should have extracted chat_id from stream");
    println!("Accumulated content: '{content}'");
    assert!(!content.is_empty(), "Should have received some content");

    // Step 6: Compute expected response hash from the complete raw response
    let expected_response_hash = compute_sha256(&response_text);
    println!("\n=== Expected Response Hash ===");
    println!("Expected hash: {expected_response_hash}");

    // Wait for signature to be stored asynchronously
    println!("\n=== Waiting for Signature Storage ===");
    tokio::time::sleep(tokio::time::Duration::from_millis(1000)).await;

    // Step 7: Query signature API
    println!("\n=== Querying Signature API ===");
    let signature_response = server
        .get(format!("/v1/signature/{chat_id}?model={model_name}&signing_algo=ecdsa").as_str())
        .add_header("Authorization", format!("Bearer {api_key}"))
        .await;

    println!("Signature API status: {}", signature_response.status_code());
    assert_eq!(
        signature_response.status_code(),
        200,
        "Signature API should return successfully"
    );

    let signature_json = signature_response.json::<serde_json::Value>();
    println!(
        "Signature response: {}",
        serde_json::to_string_pretty(&signature_json).unwrap()
    );

    // Step 8: Parse signature text field (format: "request_hash:response_hash")
    let signature_text = signature_json
        .get("text")
        .and_then(|v| v.as_str())
        .expect("Signature response should have 'text' field");

    println!("\n=== Parsing Signature Text ===");
    println!("Signature text: {signature_text}");

    let hash_parts: Vec<&str> = signature_text.split(':').collect();
    assert_eq!(
        hash_parts.len(),
        2,
        "Signature text should contain two hashes separated by ':'"
    );

    let actual_request_hash = hash_parts[0];
    let actual_response_hash = hash_parts[1];

    println!("Actual request hash:  {actual_request_hash}");
    println!("Actual response hash: {actual_response_hash}");

    // Step 9: Critical Assertions - These will FAIL with the current bug
    println!("\n=== Hash Verification ===");

    println!("\nRequest Hash Comparison:");
    println!("  Expected: {expected_request_hash}");
    println!("  Actual:   {actual_request_hash}");

    assert_eq!(
        expected_request_hash, actual_request_hash,
        "\n\n❌ REQUEST HASH MISMATCH!\n\
         Expected: {expected_request_hash}\n\
         Actual:   {actual_request_hash}\n\n\
         This means the signature API is not using the correct request body for hashing.\n\
         The signature cannot be verified correctly.\n"
    );

    println!("\nResponse Hash Comparison:");
    println!("  Expected: {expected_response_hash}");
    println!("  Actual:   {actual_response_hash}");

    assert_eq!(
        expected_response_hash, actual_response_hash,
        "\n\n❌ RESPONSE HASH MISMATCH!\n\
         Expected: {expected_response_hash}\n\
         Actual:   {actual_response_hash}\n\n\
         This means the signature API is not using the correct streaming response body for hashing.\n\
         The signature cannot be verified correctly.\n"
    );

    println!("\n✅ All hash verifications passed!");
    println!("The streaming chat completion signatures are correctly computed.");

    // Verify the signature itself is present
    let signature = signature_json
        .get("signature")
        .and_then(|v| v.as_str())
        .expect("Should have signature field");
    assert!(!signature.is_empty(), "Signature should not be empty");
    assert!(
        signature.starts_with("0x"),
        "Signature should be hex-encoded"
    );

    let signing_address = signature_json
        .get("signing_address")
        .and_then(|v| v.as_str())
        .expect("Should have signing_address field");
    assert!(
        !signing_address.is_empty(),
        "Signing address should not be empty"
    );

    let signing_algo = signature_json
        .get("signing_algo")
        .and_then(|v| v.as_str())
        .expect("Should have signing_algo field");
    assert_eq!(signing_algo, "ecdsa", "Should use ECDSA signing algorithm");

    println!("\n=== Test Summary ===");
    println!("✅ Streaming request succeeded");
    println!("✅ Chat completion ID extracted: {chat_id}");
    println!("✅ Content received: {} chars", content.len());
    println!("✅ Signature stored and retrieved");
    println!("✅ Request hash matches: {expected_request_hash}");
    println!("✅ Response hash matches: {expected_response_hash}");
    println!("✅ Signature is present: {}", &signature[..20]);
    println!("✅ Signing address: {signing_address}");
    println!("✅ Signing algorithm: {signing_algo}");
}

// ============================================
// Admin Access Token Tests
// ============================================

#[tokio::test]
async fn test_admin_access_token_create_long_term() {
    let server = setup_test_server().await;

    let expires_in_hours = 4320; // 180 days
    let name = "Production Billing Service Token";
    let reason = "This is a production billing service token";

    // Test long-term access token (180 days)
    let request = serde_json::json!({
        "expires_in_hours": expires_in_hours,
        "name": name,
        "reason": reason,
    });

    // Get access token from refresh token
    let access_token = get_access_token_from_refresh_token(&server, get_session_id()).await;

    let response = server
        .post("/v1/admin/access-tokens")
        .add_header("Authorization", format!("Bearer {access_token}"))
        .json(&request)
        .await;

    assert_eq!(response.status_code(), 200);

    let token_response = response.json::<api::models::AdminAccessTokenResponse>();

    // Verify response structure
    assert!(!token_response.access_token.is_empty());
    assert_eq!(token_response.created_by_user_id, MOCK_USER_ID);
    assert_eq!(token_response.name, name);
    assert_eq!(token_response.reason, reason);

    // Verify expiration is approximately 180 days from now
    let now = chrono::Utc::now();
    let expected_expiry = now + chrono::Duration::hours(expires_in_hours);
    let time_diff = (token_response.expires_at - expected_expiry)
        .num_minutes()
        .abs();
    assert!(
        time_diff < 5,
        "Expiration time should be within 5 minutes of expected time"
    );

    println!(
        "✅ Created long-term admin access token: {}",
        &token_response.access_token[..20]
    );
}

#[tokio::test]
async fn test_admin_access_token_create_invalid_expiration() {
    let server = setup_test_server().await;

    // Test with invalid expiration time (negative)
    let request = serde_json::json!({
        "expires_in_hours": -1,
        "name": "Invalid Token",
        "reason": "Testing invalid expiration"
    });

    // Get access token from refresh token
    let access_token = get_access_token_from_refresh_token(&server, get_session_id()).await;

    let response = server
        .post("/v1/admin/access-tokens")
        .add_header("Authorization", format!("Bearer {access_token}"))
        .json(&request)
        .await;

    assert_eq!(response.status_code(), 400);

    // Check the response body for validation error
    let response_text = response.text();
    assert!(response_text.contains("must be a positive number"));

    println!("✅ Correctly rejected negative expiration time");
}

#[tokio::test]
async fn test_admin_access_token_create_zero_expiration() {
    let server = setup_test_server().await;

    // Test with zero expiration time
    let request = serde_json::json!({
        "expires_in_hours": 0,
        "name": "Zero Expiration Token",
        "reason": "Testing zero expiration"
    });

    // Get access token from refresh token
    let access_token = get_access_token_from_refresh_token(&server, get_session_id()).await;

    let response = server
        .post("/v1/admin/access-tokens")
        .add_header("Authorization", format!("Bearer {access_token}"))
        .json(&request)
        .await;

    assert_eq!(response.status_code(), 400);

    // Check the response body for validation error
    let response_text = response.text();
    assert!(response_text.contains("must be a positive number"));

    println!("✅ Correctly rejected zero expiration time");
}

#[tokio::test]
async fn test_admin_access_token_create_unauthorized() {
    let server = setup_test_server().await;

    // Test without authorization header
    let request = serde_json::json!({
        "expires_in_hours": 24
    });

    let response = server.post("/v1/admin/access-tokens").json(&request).await;

    assert_eq!(response.status_code(), 401);

    println!("✅ Correctly rejected request without authorization");
}

#[tokio::test]
#[ignore] // the implementation of MockAuthService accepts any string as valid token, so this test won't pass
async fn test_admin_access_token_create_invalid_token() {
    let server = setup_test_server().await;

    // Test with invalid session token
    let request = serde_json::json!({
        "expires_in_hours": 24
    });

    let response = server
        .post("/v1/admin/access-tokens")
        .add_header("Authorization", "Bearer invalid_token_12345")
        .json(&request)
        .await;

    assert_eq!(response.status_code(), 401);

    println!("✅ Correctly rejected request with invalid token");
}

#[tokio::test]
async fn test_admin_access_token_use_created_token() {
    let server = setup_test_server().await;

    // First, create an admin access token
    let create_request = serde_json::json!({
        "expires_in_hours": 24,
        "name": "Test Token",
        "reason": "Testing admin access token functionality",
    });

    let create_response = server
        .post("/v1/admin/access-tokens")
        .add_header("Authorization", format!("Bearer {}", get_session_id()))
        .json(&create_request)
        .await;

    assert_eq!(create_response.status_code(), 200);
    let token_response = create_response.json::<api::models::AdminAccessTokenResponse>();
    let admin_token = token_response.access_token;

    // Now use the created token to access an admin endpoint
    let org = create_org(&server).await;

    let update_request = serde_json::json!({
        "spendLimit": {
            "amount": 50000000000i64, // $50.00 USD
            "currency": "USD"
        },
        "changedBy": "admin@test.com",
        "changeReason": "Test using created admin token"
    });

    let update_response = server
        .patch(format!("/v1/admin/organizations/{}/limits", org.id).as_str())
        .add_header("Authorization", format!("Bearer {admin_token}"))
        .json(&update_request)
        .await;

    assert_eq!(update_response.status_code(), 200);

    let update_result = update_response.json::<api::models::UpdateOrganizationLimitsResponse>();
    assert_eq!(update_result.organization_id, org.id);
    assert_eq!(update_result.spend_limit.amount, 50000000000i64);

    println!("✅ Successfully used created admin token to update organization limits");
}

#[tokio::test]
async fn test_admin_access_token_create_and_list() {
    let server = setup_test_server().await;

    // Get access token from refresh token
    let access_token = get_access_token_from_refresh_token(&server, get_session_id()).await;

    // Create an admin access token
    let create_request = serde_json::json!({
        "expires_in_hours": 24,
        "name": "Test Token",
        "reason": "Testing admin access token functionality"
    });

    let create_response = server
        .post("/v1/admin/access-tokens")
        .add_header("Authorization", format!("Bearer {access_token}"))
        .json(&create_request)
        .await;

    assert_eq!(create_response.status_code(), 200);
    let token_response = create_response.json::<api::models::AdminAccessTokenResponse>();
    assert!(!token_response.access_token.is_empty());
    assert_eq!(token_response.name, "Test Token");

    // List admin access tokens
    let list_response = server
        .get("/v1/admin/access-tokens")
        .add_header("Authorization", format!("Bearer {access_token}"))
        .await;

    assert_eq!(list_response.status_code(), 200);

    let list_data = list_response.json::<serde_json::Value>();
    assert!(list_data["data"].is_array());
    assert!(list_data["total"].is_number());
    assert!(list_data["limit"].is_number());
    assert!(list_data["offset"].is_number());

    // Verify we have at least one token
    let tokens = list_data["data"].as_array().unwrap();
    assert!(!tokens.is_empty());

    // Check the structure of the first token
    let first_token = &tokens[0];
    assert!(first_token["id"].is_string());
    assert!(first_token["name"].is_string());
    assert!(first_token["created_by_user_id"].is_string());
    assert!(first_token["creation_reason"].is_string());
    assert!(first_token["expires_at"].is_string());
    assert!(first_token["created_at"].is_string());
    assert!(first_token["is_active"].is_boolean());

    println!("✅ Admin access token create and list works correctly");
}

#[tokio::test]
async fn test_admin_access_token_list_pagination() {
    let server = setup_test_server().await;

    // Get access token from refresh token
    let access_token = get_access_token_from_refresh_token(&server, get_session_id()).await;

    // Create multiple admin access tokens to test pagination
    for i in 0..3 {
        let create_request = serde_json::json!({
            "expires_in_hours": 24,
            "name": format!("Test Token {}", i),
            "reason": format!("Testing pagination {}", i)
        });

        let create_response = server
            .post("/v1/admin/access-tokens")
            .add_header("Authorization", format!("Bearer {access_token}"))
            .json(&create_request)
            .await;

        assert_eq!(create_response.status_code(), 200);
    }

    // Test pagination with limit and offset
    let list_response = server
        .get("/v1/admin/access-tokens?limit=2&offset=0")
        .add_header("Authorization", format!("Bearer {access_token}"))
        .await;

    assert_eq!(list_response.status_code(), 200);

    let list_data = list_response.json::<serde_json::Value>();
    let tokens = list_data["data"].as_array().unwrap();

    // Should have at most 2 records due to limit
    assert!(tokens.len() <= 2);
    assert_eq!(list_data["limit"], 2);
    assert_eq!(list_data["offset"], 0);

    // Test second page
    let list_response2 = server
        .get("/v1/admin/access-tokens?limit=2&offset=2")
        .add_header("Authorization", format!("Bearer {access_token}"))
        .await;

    assert_eq!(list_response2.status_code(), 200);

    let list_data2 = list_response2.json::<serde_json::Value>();

    assert_eq!(list_data2["limit"], 2);
    assert_eq!(list_data2["offset"], 2);

    println!("✅ Admin access token list pagination works correctly");
}

#[tokio::test]
async fn test_admin_access_token_create_and_delete() {
    let server = setup_test_server().await;

    // Get access token from refresh token
    let access_token = get_access_token_from_refresh_token(&server, get_session_id()).await;

    // Create an admin access token
    let create_request = serde_json::json!({
        "expires_in_hours": 24,
        "name": "Token to Delete",
        "reason": "Testing delete functionality"
    });

    let create_response = server
        .post("/v1/admin/access-tokens")
        .add_header("Authorization", format!("Bearer {access_token}"))
        .json(&create_request)
        .await;

    assert_eq!(create_response.status_code(), 200);
    let token_response = create_response.json::<api::models::AdminAccessTokenResponse>();
    let token_id = token_response.id;

    // Delete the admin access token
    let delete_request = serde_json::json!({
        "reason": "Testing delete functionality"
    });

    let delete_response = server
        .delete(&format!("/v1/admin/access-tokens/{token_id}"))
        .add_header("Authorization", format!("Bearer {access_token}"))
        .json(&delete_request)
        .await;

    assert_eq!(delete_response.status_code(), 200);

    let delete_data = delete_response.json::<serde_json::Value>();
    assert_eq!(
        delete_data["message"],
        "Admin access token revoked successfully"
    );
    assert_eq!(delete_data["token_id"], token_id);
    assert!(delete_data["revoked_by"].is_string());
    assert!(delete_data["revoked_at"].is_string());

    println!("✅ Admin access token delete works correctly");
}

#[tokio::test]
async fn test_admin_access_token_delete_not_found() {
    let server = setup_test_server().await;

    // Get access token from refresh token
    let access_token = get_access_token_from_refresh_token(&server, get_session_id()).await;

    // Try to delete a non-existent token
    let fake_token_id = "00000000-0000-0000-0000-000000000000";
    let delete_request = serde_json::json!({
        "reason": "Testing not found scenario"
    });

    let delete_response = server
        .delete(&format!("/v1/admin/access-tokens/{fake_token_id}"))
        .add_header("Authorization", format!("Bearer {access_token}"))
        .json(&delete_request)
        .await;

    assert_eq!(delete_response.status_code(), 404);

    let delete_data = delete_response.json::<serde_json::Value>();
    assert!(delete_data["error"]["message"].is_string());
    assert!(delete_data["error"]["message"]
        .as_str()
        .unwrap()
        .contains("not found"));

    println!("✅ Admin access token delete correctly handles not found");
}

#[tokio::test]
async fn test_admin_access_token_delete_invalid_id() {
    let server = setup_test_server().await;

    // Get access token from refresh token
    let access_token = get_access_token_from_refresh_token(&server, get_session_id()).await;

    // Try to delete with invalid token ID format
    let invalid_token_id = "invalid-id";
    let delete_request = serde_json::json!({
        "reason": "Testing invalid ID format"
    });

    let delete_response = server
        .delete(&format!("/v1/admin/access-tokens/{invalid_token_id}"))
        .add_header("Authorization", format!("Bearer {access_token}"))
        .json(&delete_request)
        .await;

    assert_eq!(delete_response.status_code(), 400);

    let delete_data = delete_response.json::<serde_json::Value>();
    assert!(delete_data["error"]["message"].is_string());
    assert!(delete_data["error"]["message"]
        .as_str()
        .unwrap()
        .contains("Invalid token ID format"));

    println!("✅ Admin access token delete correctly handles invalid ID format");
}

#[tokio::test]
async fn test_admin_access_token_unauthorized() {
    let server = setup_test_server().await;

    // Test create without authentication
    let create_request = serde_json::json!({
        "expires_in_hours": 24,
        "name": "Unauthorized Test",
        "reason": "Testing unauthorized access"
    });

    let create_response = server
        .post("/v1/admin/access-tokens")
        .json(&create_request)
        .await;

    assert_eq!(create_response.status_code(), 401);

    // Test list without authentication
    let list_response = server.get("/v1/admin/access-tokens").await;
    assert_eq!(list_response.status_code(), 401);

    // Test delete without authentication
    let delete_request = serde_json::json!({
        "reason": "Testing unauthorized access"
    });

    let delete_response = server
        .delete("/v1/admin/access-tokens/00000000-0000-0000-0000-000000000000")
        .json(&delete_request)
        .await;
    assert_eq!(delete_response.status_code(), 401);

    println!("✅ Admin access token endpoints correctly require authentication");
}

#[tokio::test]
async fn test_admin_access_token_cannot_manage_tokens() {
    let server = setup_test_server().await;

    // Get access token from refresh token
    let access_token = get_access_token_from_refresh_token(&server, get_session_id()).await;

    // Create an admin access token
    let create_request = serde_json::json!({
        "expires_in_hours": 24,
        "name": "Test Admin Token",
        "reason": "Testing token management restriction"
    });

    let create_response = server
        .post("/v1/admin/access-tokens")
        .add_header("Authorization", format!("Bearer {access_token}"))
        .json(&create_request)
        .await;

    assert_eq!(create_response.status_code(), 200);
    let token_response = create_response.json::<api::models::AdminAccessTokenResponse>();
    let admin_token = token_response.access_token;

    // Try to use the admin access token to create another admin access token (should fail)
    let create_request2 = serde_json::json!({
        "expires_in_hours": 24,
        "name": "Nested Admin Token",
        "reason": "This should fail"
    });

    let create_response2 = server
        .post("/v1/admin/access-tokens")
        .add_header("Authorization", format!("Bearer {admin_token}"))
        .json(&create_request2)
        .await;

    // Should fail because admin access tokens cannot be used for token management
    assert_eq!(create_response2.status_code(), 403);

    // Try to use the admin access token to list admin access tokens (should fail)
    let list_response = server
        .get("/v1/admin/access-tokens")
        .add_header("Authorization", format!("Bearer {admin_token}"))
        .await;

    assert_eq!(list_response.status_code(), 403);

    // Try to use the admin access token to delete an admin access token (should fail)
    let delete_response = server
        .delete("/v1/admin/access-tokens/00000000-0000-0000-0000-000000000000")
        .add_header("Authorization", format!("Bearer {admin_token}"))
        .json(&serde_json::json!({"reason": "This should fail"}))
        .await;

    assert_eq!(delete_response.status_code(), 403);

    println!("✅ Admin access tokens correctly restricted from token management endpoints");
}

<<<<<<< HEAD
#[tokio::test]
async fn test_create_access_token_success_user_agent_match() {
    // Spin up full test server (with MockAuthService, DB, etc.)
    let server = setup_test_server().await;

    // Simulate refresh token for user
    let refresh_token = "rt_mock_refresh_token";
    let user_agent = "Mock User Agent";

    // Perform API request
    let response = server
        .post("/v1/users/me/access-tokens")
        .add_header("Authorization", format!("Bearer {refresh_token}"))
        .add_header("User-Agent", user_agent)
        .await;

    // Validate response
    assert_eq!(response.status_code(), 200, "Expected 200 OK");
    let body = response.json::<api::models::AccessAndRefreshTokenResponse>();

    assert!(
        body.access_token.len() > 10,
        "Access token should be non-empty"
    );
    assert!(
        body.refresh_token.starts_with("rt_"),
        "Refresh token should start with rt_"
    );

    println!("✅ Success: {body:?}");
}

#[tokio::test]
async fn test_create_access_token_success_user_agent_mismatch() {
    let server = setup_test_server().await;

    let refresh_token = "rt_mock_refresh_token";
    let user_agent = "Different User Agent";

    let response = server
        .post("/v1/users/me/access-tokens")
        .add_header("Authorization", format!("Bearer {refresh_token}"))
        .add_header("User-Agent", user_agent)
        .await;

    assert_eq!(response.status_code(), 401, "Expected 401 Unauthorized");
    println!("Correctly rejected mismatched User-Agent");
}
=======
// Conversation and response tests moved to e2e_conversations.rs
>>>>>>> 9485b351

// ============================================
// Admin List Users Tests
// ============================================

#[tokio::test]
async fn test_admin_list_users_without_organizations() {
    let server = setup_test_server().await;

    // Get access token from refresh token
    let access_token = get_access_token_from_refresh_token(&server, get_session_id()).await;

    // Create a few organizations to ensure we have some users
    let _org1 = create_org(&server).await;
    let _org2 = create_org(&server).await;

    // List users without organizations
    let response = server
        .get("/v1/admin/users?limit=50&offset=0")
        .add_header("Authorization", format!("Bearer {access_token}"))
        .await;

    assert_eq!(response.status_code(), 200);
}

#[tokio::test]
async fn test_admin_list_users_with_orgs() {
    let server = setup_test_server().await;

    // Get access token from refresh token
    let access_token = get_access_token_from_refresh_token(&server, get_session_id()).await;

    // Create a few organizations to ensure we have some users
    let _org1 = create_org(&server).await;
    let _org2 = create_org(&server).await;

    // List users without organizations
    let response = server
        .get("/v1/admin/users?limit=50&offset=0")
        .add_header("Authorization", format!("Bearer {access_token}"))
        .await;

    assert_eq!(response.status_code(), 200);

    let users_response = response.json::<api::models::ListUsersResponse>();
    println!("Users response: {users_response:?}");

    // Verify response structure
    assert!(
        !users_response.users.is_empty(),
        "Should have at least one user"
    );
    assert!(users_response.total > 0, "Total should be greater than 0");
    assert_eq!(users_response.limit, 50);
    assert_eq!(users_response.offset, 0);

    // Verify users don't have organizations when not requested
    for user in &users_response.users {
        assert!(
            user.organizations.is_none(),
            "Users should not have organizations when include_organizations is false"
        );
        assert!(!user.id.is_empty(), "User should have an ID");
        assert!(!user.email.is_empty(), "User should have an email");
    }

    println!("✅ Admin list users without organizations works correctly");
}

#[tokio::test]
#[ignore = "skip the test as the user has created orgs in other tests"]
async fn test_admin_list_users_with_organizations() {
    let server = setup_test_server().await;

    // Get access token from refresh token
    let access_token = get_access_token_from_refresh_token(&server, get_session_id()).await;

    // Create organizations with spend limits for the mock user
    let org1 = setup_org_with_credits(&server, 10000000000i64).await; // $10.00 USD
                                                                      // Small delay to ensure org1 is created before org2 (for earliest org test)
    tokio::time::sleep(tokio::time::Duration::from_millis(100)).await;
    let _org2 = setup_org_with_credits(&server, 20000000000i64).await; // $20.00 USD

    // List users with organizations
    let response = server
        .get("/v1/admin/users?limit=50&offset=0&include_organizations=true")
        .add_header("Authorization", format!("Bearer {access_token}"))
        .await;

    assert_eq!(response.status_code(), 200);

    let users_response = response.json::<api::models::ListUsersResponse>();
    println!("Users with organizations response: {users_response:?}");

    // Find the mock user (admin@test.com)
    let mock_user = users_response
        .users
        .iter()
        .find(|u| u.email == "admin@test.com")
        .expect("Should find mock user");

    println!("Mock user: {mock_user:?}");

    // Verify user has organizations
    assert!(
        mock_user.organizations.is_some(),
        "User should have organizations when include_organizations=true"
    );

    let organizations = mock_user.organizations.as_ref().unwrap();
    assert!(
        !organizations.is_empty(),
        "User should have at least one organization"
    );

    // Verify we only get the earliest organization (should be org1 since it was created first)
    assert_eq!(
        organizations.len(),
        1,
        "Should only return the earliest organization per user"
    );

    let org = &organizations[0];
    assert_eq!(org.id, org1.id, "Should return the earliest organization");
    assert!(!org.name.is_empty(), "Organization should have a name");
    assert!(
        org.spend_limit.is_some(),
        "Organization should have a spend limit"
    );

    let spend_limit = org.spend_limit.as_ref().unwrap();
    assert_eq!(
        spend_limit.amount, 10000000000i64,
        "Spend limit should be $10.00"
    );
    assert_eq!(spend_limit.scale, 9, "Scale should be 9 (nano-dollars)");
    assert_eq!(spend_limit.currency, "USD", "Currency should be USD");

    println!("✅ Admin list users with organizations works correctly");
    println!("   - User has earliest organization: {}", org.name);
    println!(
        "   - Organization spend limit: ${}",
        spend_limit.amount as f64 / 1_000_000_000.0
    );
}

#[tokio::test]
async fn test_admin_list_users_with_organizations_no_spend_limit() {
    let server = setup_test_server().await;

    // Get access token from refresh token
    let access_token = get_access_token_from_refresh_token(&server, get_session_id()).await;

    // Create an organization WITHOUT setting spend limit
    let org = create_org(&server).await;

    // List users with organizations
    let response = server
        .get("/v1/admin/users?limit=50&offset=0&include_organizations=true")
        .add_header("Authorization", format!("Bearer {access_token}"))
        .await;

    assert_eq!(response.status_code(), 200);

    let users_response = response.json::<api::models::ListUsersResponse>();

    // Find the mock user
    let mock_user = users_response
        .users
        .iter()
        .find(|u| u.email == "admin@test.com")
        .expect("Should find mock user");

    // Verify user has organizations
    if let Some(organizations) = &mock_user.organizations {
        if let Some(org_detail) = organizations.iter().find(|o| o.id == org.id) {
            // Organization should be present but spend_limit should be None
            assert!(
                org_detail.spend_limit.is_none(),
                "Organization without spend limit should have None"
            );
            assert_eq!(org_detail.id, org.id);
            assert!(!org_detail.name.is_empty());
        }
    }

    println!("✅ Admin list users correctly handles organizations without spend limits");
}

#[tokio::test]
async fn test_admin_list_users_pagination() {
    let server = setup_test_server().await;

    // Get access token from refresh token
    let access_token = get_access_token_from_refresh_token(&server, get_session_id()).await;

    // List first page
    let response1 = server
        .get("/v1/admin/users?limit=2&offset=0")
        .add_header("Authorization", format!("Bearer {access_token}"))
        .await;

    assert_eq!(response1.status_code(), 200);
    let page1 = response1.json::<api::models::ListUsersResponse>();

    assert!(
        page1.users.len() <= 2,
        "First page should have at most 2 users"
    );
    assert_eq!(page1.limit, 2);
    assert_eq!(page1.offset, 0);

    // List second page
    let response2 = server
        .get("/v1/admin/users?limit=2&offset=2")
        .add_header("Authorization", format!("Bearer {access_token}"))
        .await;

    assert_eq!(response2.status_code(), 200);
    let page2 = response2.json::<api::models::ListUsersResponse>();

    assert_eq!(page2.limit, 2);
    assert_eq!(page2.offset, 2);

    // Verify total is consistent
    assert_eq!(
        page1.total, page2.total,
        "Total should be the same across pages"
    );

    // Verify no duplicate users between pages
    let page1_ids: std::collections::HashSet<&str> =
        page1.users.iter().map(|u| u.id.as_str()).collect();
    let page2_ids: std::collections::HashSet<&str> =
        page2.users.iter().map(|u| u.id.as_str()).collect();

    let intersection: Vec<&str> = page1_ids.intersection(&page2_ids).copied().collect();
    assert!(
        intersection.is_empty(),
        "Pages should not have duplicate users"
    );

    println!("✅ Admin list users pagination works correctly");
}

#[tokio::test]
async fn test_admin_list_users_pagination_with_organizations() {
    let server = setup_test_server().await;

    // Get access token from refresh token
    let access_token = get_access_token_from_refresh_token(&server, get_session_id()).await;

    // Create organizations with spend limits
    let _org1 = setup_org_with_credits(&server, 10000000000i64).await;
    let _org2 = setup_org_with_credits(&server, 20000000000i64).await;

    // List first page with organizations
    let response1 = server
        .get("/v1/admin/users?limit=2&offset=0&include_organizations=true")
        .add_header("Authorization", format!("Bearer {access_token}"))
        .await;

    assert_eq!(response1.status_code(), 200);
    let page1 = response1.json::<api::models::ListUsersResponse>();

    assert_eq!(page1.limit, 2);
    assert_eq!(page1.offset, 0);

    // Verify organizations are included
    for user in &page1.users {
        if let Some(orgs) = &user.organizations {
            for org in orgs {
                // Verify organization structure
                assert!(!org.id.is_empty());
                assert!(!org.name.is_empty());
                // spend_limit can be Some or None
            }
        }
    }

    println!("✅ Admin list users pagination with organizations works correctly");
}

#[tokio::test]
async fn test_admin_list_users_unauthorized() {
    let server = setup_test_server().await;

    // Try to list users without authentication
    let response = server.get("/v1/admin/users").await;

    assert_eq!(response.status_code(), 401, "Should require authentication");

    println!("✅ Admin list users correctly requires authentication");
}

#[tokio::test]
#[ignore = "skip the test as the user has created orgs in other tests"]
async fn test_admin_list_users_earliest_organization_only() {
    let server = setup_test_server().await;

    // Get access token from refresh token
    let access_token = get_access_token_from_refresh_token(&server, get_session_id()).await;

    // Create multiple organizations for the same user (mock user owns all orgs)
    // Create them with delays to ensure different timestamps
    let org1 = setup_org_with_credits(&server, 10000000000i64).await; // $10.00 USD
    tokio::time::sleep(tokio::time::Duration::from_millis(100)).await;
    let org2 = setup_org_with_credits(&server, 20000000000i64).await; // $20.00 USD
    tokio::time::sleep(tokio::time::Duration::from_millis(100)).await;
    let org3 = setup_org_with_credits(&server, 30000000000i64).await; // $30.00 USD

    // List users with organizations
    let response = server
        .get("/v1/admin/users?limit=50&offset=0&include_organizations=true")
        .add_header("Authorization", format!("Bearer {access_token}"))
        .await;

    assert_eq!(response.status_code(), 200);

    let users_response = response.json::<api::models::ListUsersResponse>();

    // Find the mock user
    let mock_user = users_response
        .users
        .iter()
        .find(|u| u.email == "admin@test.com")
        .expect("Should find mock user");

    // Verify we only get ONE organization (the earliest)
    assert!(
        mock_user.organizations.is_some(),
        "User should have organizations"
    );

    let organizations = mock_user.organizations.as_ref().unwrap();
    assert_eq!(
        organizations.len(),
        1,
        "Should only return the earliest organization, not all organizations"
    );

    // Verify it's org1 (the earliest one created)
    let returned_org = &organizations[0];
    assert_eq!(
        returned_org.id, org1.id,
        "Should return the earliest organization (org1)"
    );
    assert_eq!(
        returned_org.spend_limit.as_ref().unwrap().amount,
        10000000000i64,
        "Should have org1's spend limit"
    );

    println!("✅ Admin list users correctly returns only earliest organization");
    println!("   - Returned org ID: {}", returned_org.id);
    println!("   - Expected org1 ID: {}", org1.id);
    println!("   - Org2 ID (not returned): {}", org2.id);
    println!("   - Org3 ID (not returned): {}", org3.id);
}

#[tokio::test]
async fn test_admin_list_users_default_parameters() {
    let server = setup_test_server().await;

    // Get access token from refresh token
    let access_token = get_access_token_from_refresh_token(&server, get_session_id()).await;

    // Test with default parameters (no query params)
    let response = server
        .get("/v1/admin/users")
        .add_header("Authorization", format!("Bearer {access_token}"))
        .await;

    assert_eq!(response.status_code(), 200);

    let users_response = response.json::<api::models::ListUsersResponse>();

    // Verify default values are used
    assert_eq!(users_response.limit, 100, "Default limit should be 100");
    assert_eq!(users_response.offset, 0, "Default offset should be 0");

    // Verify organizations are not included by default
    for user in &users_response.users {
        assert!(
            user.organizations.is_none(),
            "Organizations should not be included by default"
        );
    }

    println!("✅ Admin list users uses correct default parameters");
}<|MERGE_RESOLUTION|>--- conflicted
+++ resolved
@@ -2554,7 +2554,6 @@
     println!("✅ Admin access tokens correctly restricted from token management endpoints");
 }
 
-<<<<<<< HEAD
 #[tokio::test]
 async fn test_create_access_token_success_user_agent_match() {
     // Spin up full test server (with MockAuthService, DB, etc.)
@@ -2603,9 +2602,6 @@
     assert_eq!(response.status_code(), 401, "Expected 401 Unauthorized");
     println!("Correctly rejected mismatched User-Agent");
 }
-=======
-// Conversation and response tests moved to e2e_conversations.rs
->>>>>>> 9485b351
 
 // ============================================
 // Admin List Users Tests
