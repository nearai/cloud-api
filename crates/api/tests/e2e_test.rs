// Import common test utilities
mod common;

use common::*;

use api::models::{
    BatchUpdateModelApiRequest, ConversationContentPart, ConversationItem, ResponseOutputContent,
    ResponseOutputItem,
};
use inference_providers::{models::ChatCompletionChunk, StreamChunk};

#[tokio::test]
async fn test_models_api() {
    let server = setup_test_server().await;
    let (api_key, _) = create_org_and_api_key(&server).await;
    let response = list_models(&server, api_key).await;

    assert!(!response.data.is_empty());
}

#[tokio::test]
async fn test_chat_completions_api() {
    let server = setup_test_server().await;
    let org = setup_org_with_credits(&server, 10000000000i64).await; // $10.00 USD
    let api_key = get_api_key_for_org(&server, org.id).await;

    let response = server
        .post("/v1/chat/completions")
        .add_header("Authorization", format!("Bearer {api_key}"))
        .json(&serde_json::json!({
            "model": "Qwen/Qwen3-30B-A3B-Instruct-2507",
            "messages": [
                {
                    "role": "user",
                    "content": "Hello, how are you?"
                }
            ],
            "stream": true,
            "max_tokens": 50
        }))
        .await;

    assert_eq!(response.status_code(), 200);

    // For streaming responses, we get SSE events as text
    let response_text = response.text();

    let mut content = String::new();
    let mut final_response: Option<ChatCompletionChunk> = None;

    // Parse standard OpenAI streaming format: "data: <json>"
    for line in response_text.lines() {
        println!("Line: {line}");

        if let Some(data) = line.strip_prefix("data: ") {
            // Handle the [DONE] marker
            if data.trim() == "[DONE]" {
                println!("Stream completed with [DONE]");
                break;
            }

            // Parse JSON data
            if let Ok(chunk) = serde_json::from_str::<StreamChunk>(data) {
                println!(
                    "Parsed JSON: {}",
                    serde_json::to_string_pretty(&chunk).unwrap_or_default()
                );

                let chat_chunk = match chunk {
                    StreamChunk::Chat(chat_chunk) => {
                        println!("Chat chunk: {chat_chunk:?}");
                        Some(chat_chunk)
                    }
                    _ => {
                        println!("Unknown chunk: {chunk:?}");
                        None
                    }
                }
                .unwrap();

                // Extract content from choices[0].delta.content
                if let Some(choice) = chat_chunk.choices.first() {
                    if let Some(delta) = &choice.delta {
                        if let Some(delta_content) = &delta.content {
                            content.push_str(delta_content.as_str());
                            println!("Delta content: '{delta_content}'");
                        }

                        // Check if this is the final chunk (has usage or finish_reason)
                        if choice.finish_reason.is_some() || chat_chunk.usage.is_some() {
                            final_response = Some(chat_chunk.clone());
                            println!("Final chunk detected");
                        }
                    }
                }
            } else {
                println!("Failed to parse JSON: {data}");
            }
        }
    }

    // Verify we got content from the stream
    assert!(!content.is_empty(), "Expected non-empty streamed content");

    println!("Streamed Content: {content}");

    // Verify we got a meaningful response
    assert!(
        content.len() > 10,
        "Expected substantial content from stream, got: '{content}'"
    );

    // If we have a final response, verify its structure
    if let Some(final_resp) = final_response {
        println!("Final Response: {final_resp:?}");
        assert!(
            !final_resp.choices.is_empty(),
            "Final response should have choices"
        );
        if let Some(choice) = final_resp.choices.first() {
            assert!(
                choice.delta.is_some(),
                "Final response choices should not be empty"
            );
        }
    } else {
        println!("No final response detected - this is okay for some streaming implementations");
    }
}

#[tokio::test]
async fn test_responses_api() {
    let server = setup_test_server().await;
    let (api_key, _) = create_org_and_api_key(&server).await;

    let response = server
        .get("/v1/models")
        .add_header("Authorization", format!("Bearer {api_key}"))
        .await;

    let models = response.json::<api::models::ModelsResponse>();
    assert!(!models.data.is_empty());

    let conversation = create_conversation(&server, api_key.clone()).await;
    println!("Conversation: {conversation:?}");

    let message = "Hello, how are you?".to_string();
    let max_tokens = 10;
    let response = create_response(
        &server,
        conversation.id.clone(),
        models.data[0].id.clone(),
        message.clone(),
        max_tokens,
        api_key.clone(),
    )
    .await;
    println!("Response: {response:?}");

    // Check that response completed successfully
    assert_eq!(response.status, api::models::ResponseStatus::Completed);

    // Check that we got usage information (tokens were generated)
    assert!(
        response.usage.output_tokens > 0,
        "Expected output tokens to be generated"
    );

    // Check that we have output content structure (even if text is empty due to VLLM issues)
    assert!(!response.output.is_empty(), "Expected output items");

    // Log the text we got (may be empty if VLLM has issues)
    for output_item in &response.output {
        if let ResponseOutputItem::Message { content, .. } = output_item {
            for content_part in content {
                if let ResponseOutputContent::OutputText { text, .. } = content_part {
                    println!(
                        "Response text length: {} chars, content: '{}'",
                        text.len(),
                        text
                    );
                    if text.is_empty() {
                        println!(
                            "Warning: VLLM returned empty text despite reporting {} output tokens",
                            response.usage.output_tokens
                        );
                    }
                }
            }
        }
    }

    let conversation_items =
        list_conversation_items(&server, conversation.id, api_key.clone()).await;
    assert_eq!(conversation_items.data.len(), 2);
    match &conversation_items.data[0] {
        ConversationItem::Message { content, .. } => {
            if let ConversationContentPart::InputText { text } = &content[0] {
                assert_eq!(text, message.as_str());
            }
        }
    }
}

async fn create_conversation(
    server: &axum_test::TestServer,
    api_key: String,
) -> api::models::ConversationObject {
    let response = server
        .post("/v1/conversations")
        .add_header("Authorization", format!("Bearer {api_key}"))
        .json(&serde_json::json!({
            "name": "Test Conversation",
            "description": "A test conversation"
        }))
        .await;
    assert_eq!(response.status_code(), 201);
    response.json::<api::models::ConversationObject>()
}

#[allow(dead_code)]
async fn get_conversation(
    server: &axum_test::TestServer,
    conversation_id: String,
    api_key: String,
) -> api::models::ConversationObject {
    let response = server
        .get(format!("/v1/conversations/{conversation_id}").as_str())
        .add_header("Authorization", format!("Bearer {api_key}"))
        .await;
    assert_eq!(response.status_code(), 200);
    response.json::<api::models::ConversationObject>()
}

async fn list_conversation_items(
    server: &axum_test::TestServer,
    conversation_id: String,
    api_key: String,
) -> api::models::ConversationItemList {
    let response = server
        .get(format!("/v1/conversations/{conversation_id}/items").as_str())
        .add_header("Authorization", format!("Bearer {api_key}"))
        .await;
    assert_eq!(response.status_code(), 200);
    response.json::<api::models::ConversationItemList>()
}

async fn create_response(
    server: &axum_test::TestServer,
    conversation_id: String,
    model: String,
    message: String,
    max_tokens: i64,
    api_key: String,
) -> api::models::ResponseObject {
    let response = server
        .post("/v1/responses")
        .add_header("Authorization", format!("Bearer {api_key}"))
        .json(&serde_json::json!({
            "conversation": {
                "id": conversation_id,
            },
            "input": message,
            "temperature": 0.7,
            "max_output_tokens": max_tokens,
            "stream": false,
            "model": model
        }))
        .await;
    assert_eq!(response.status_code(), 200);
    response.json::<api::models::ResponseObject>()
}

async fn create_response_stream(
    server: &axum_test::TestServer,
    conversation_id: String,
    model: String,
    message: String,
    max_tokens: i64,
    api_key: String,
) -> (String, api::models::ResponseObject) {
    let response = server
        .post("/v1/responses")
        .add_header("Authorization", format!("Bearer {api_key}"))
        .json(&serde_json::json!({
            "conversation": {
                "id": conversation_id,
            },
            "input": message,
            "temperature": 0.7,
            "max_output_tokens": max_tokens,
            "stream": true,
            "model": model
        }))
        .await;

    assert_eq!(response.status_code(), 200);

    // For streaming responses, we get SSE events as text
    let response_text = response.text();

    let mut content = String::new();
    let mut final_response: Option<api::models::ResponseObject> = None;

    // Parse SSE format: "event: <type>\ndata: <json>\n\n"
    for line_chunk in response_text.split("\n\n") {
        if line_chunk.trim().is_empty() {
            continue;
        }

        let mut event_type = "";
        let mut event_data = "";

        for line in line_chunk.lines() {
            if let Some(event_name) = line.strip_prefix("event: ") {
                event_type = event_name;
            } else if let Some(data) = line.strip_prefix("data: ") {
                event_data = data;
            }
        }

        if !event_data.is_empty() {
            if let Ok(event_json) = serde_json::from_str::<serde_json::Value>(event_data) {
                match event_type {
                    "response.output_text.delta" => {
                        // Accumulate content deltas as they arrive
                        if let Some(delta) = event_json.get("delta").and_then(|v| v.as_str()) {
                            content.push_str(delta);
                            println!("Delta: {delta}");
                        }
                    }
                    "response.completed" => {
                        // Extract final response from completed event
                        if let Some(response_obj) = event_json.get("response") {
                            final_response = Some(
                                serde_json::from_value::<api::models::ResponseObject>(
                                    response_obj.clone(),
                                )
                                .expect("Failed to parse response.completed event"),
                            );
                            println!("Stream completed");
                        }
                    }
                    "response.created" => {
                        println!("Response created");
                    }
                    "response.in_progress" => {
                        println!("Response in progress");
                    }
                    _ => {
                        println!("Event: {event_type}");
                    }
                }
            }
        }
    }

    let final_resp =
        final_response.expect("Expected to receive response.completed event from stream");
    (content, final_resp)
}

#[tokio::test]
async fn test_conversations_api() {
    let server = setup_test_server().await;
    let (api_key, _) = create_org_and_api_key(&server).await;

    // Test creating a conversation
    let create_response = server
        .post("/v1/conversations")
        .add_header("Authorization", format!("Bearer {api_key}"))
        .json(&serde_json::json!({
            "name": "Test Conversation",
            "description": "A test conversation"
        }))
        .await;
    assert_eq!(create_response.status_code(), 201);
}

#[tokio::test]
async fn test_streaming_responses_api() {
    let server = setup_test_server().await;
    let (api_key, _) = create_org_and_api_key(&server).await;

    // Get available models
    let response = server
        .get("/v1/models")
        .add_header("Authorization", format!("Bearer {api_key}"))
        .await;

    let models = response.json::<api::models::ModelsResponse>();
    assert!(!models.data.is_empty());

    // Create a conversation
    let conversation = create_conversation(&server, api_key.clone()).await;
    println!("Conversation: {conversation:?}");

    // Test streaming response
    let message = "Hello, how are you?".to_string();
    let (streamed_content, streaming_response) = create_response_stream(
        &server,
        conversation.id.clone(),
        models.data[0].id.clone(),
        message.clone(),
        50,
        api_key.clone(),
    )
    .await;

    println!("Streamed Content: {streamed_content}");
    println!("Final Response: {streaming_response:?}");

    // Verify we got content from the stream
    assert!(
        !streamed_content.is_empty(),
        "Expected non-empty streamed content"
    );

    // Verify the final response has content
    assert!(streaming_response.output.iter().any(|o| {
        if let ResponseOutputItem::Message { content, .. } = o {
            content.iter().any(|c| {
                if let ResponseOutputContent::OutputText { text, .. } = c {
                    println!("Final Response Text: {text}");
                    !text.is_empty()
                } else {
                    false
                }
            })
        } else {
            false
        }
    }));

    // Verify streamed content matches final response content
    let final_text = streaming_response
        .output
        .iter()
        .filter_map(|o| {
            if let ResponseOutputItem::Message { content, .. } = o {
                content.iter().find_map(|c| {
                    if let ResponseOutputContent::OutputText { text, .. } = c {
                        Some(text.clone())
                    } else {
                        None
                    }
                })
            } else {
                None
            }
        })
        .next()
        .unwrap_or_default();

    assert_eq!(
        streamed_content, final_text,
        "Streamed content should match final response text"
    );
}

#[tokio::test]
async fn test_admin_update_model() {
    let server = setup_test_server().await;

    // Upsert models (using session token with admin domain email)
    let batch = generate_model();
    let batch_for_comparison = generate_model();
    let updated_models = admin_batch_upsert_models(&server, batch, get_session_id()).await;
    println!("Updated models: {updated_models:?}");
    assert_eq!(updated_models.len(), 1);
    let updated_model = &updated_models[0];
    // model_id should be the canonical model_name (the key in the batch HashMap)
    assert_eq!(
        updated_model.model_id,
        *batch_for_comparison.keys().next().unwrap()
    );
    assert_eq!(
        updated_model.metadata.model_display_name,
        "Updated Model Name"
    );
    assert_eq!(updated_model.input_cost_per_token.amount, 1000000);
}

#[tokio::test]
async fn test_get_model_by_name() {
    let server = setup_test_server().await;

    // Upsert a model with a name containing forward slashes
    let batch = generate_model();
    let model_name = batch.keys().next().unwrap().clone();
    let model_request = batch.get(&model_name).unwrap().clone();

    let upserted_models = admin_batch_upsert_models(&server, batch, get_session_id()).await;

    println!("Upserted models: {upserted_models:?}");
    assert_eq!(upserted_models.len(), 1);

    // Test retrieving the model by name (public endpoint - no auth required)
    // Model names may contain forward slashes (e.g., "Qwen/Qwen3-30B-A3B-Instruct-2507")
    // which must be URL-encoded when used in the path
    println!("Test: Requesting model by name: '{model_name}'");
    let encoded_model_name =
        url::form_urlencoded::byte_serialize(model_name.as_bytes()).collect::<String>();
    println!("Test: URL-encoded for path: '{encoded_model_name}'");

    let response = server
        .get(format!("/v1/model/{encoded_model_name}").as_str())
        .await;

    println!("Response status: {}", response.status_code());
    assert_eq!(response.status_code(), 200);

    let model_resp = response.json::<api::models::ModelWithPricing>();
    println!("Retrieved model: {model_resp:?}");

    // Verify the model details match what we upserted
    // The model_id should be the canonical model_name
    assert_eq!(model_resp.model_id, model_name);
    assert_eq!(
        model_resp.metadata.model_display_name,
        model_request.model_display_name.as_deref().unwrap()
    );
    assert_eq!(
        model_resp.metadata.model_description,
        model_request.model_description.as_deref().unwrap()
    );
    assert_eq!(
        model_resp.metadata.context_length,
        model_request.context_length.unwrap()
    );
    assert_eq!(
        model_resp.metadata.verifiable,
        model_request.verifiable.unwrap()
    );
    assert_eq!(
        model_resp.input_cost_per_token.amount,
        model_request.input_cost_per_token.as_ref().unwrap().amount
    );
    assert_eq!(
        model_resp.input_cost_per_token.scale,
        9 // Scale is always 9 (nano-dollars)
    );
    assert_eq!(
        model_resp.input_cost_per_token.currency,
        model_request
            .input_cost_per_token
            .as_ref()
            .unwrap()
            .currency
    );
    assert_eq!(
        model_resp.output_cost_per_token.amount,
        model_request.output_cost_per_token.as_ref().unwrap().amount
    );
    assert_eq!(
        model_resp.output_cost_per_token.scale,
        9 // Scale is always 9 (nano-dollars)
    );
    assert_eq!(
        model_resp.output_cost_per_token.currency,
        model_request
            .output_cost_per_token
            .as_ref()
            .unwrap()
            .currency
    );

    // Test retrieving the same model again by canonical name to verify consistency
    let response_by_name_again = server
        .get(format!("/v1/model/{encoded_model_name}").as_str())
        .await;

    println!(
        "Second canonical name response status: {}",
        response_by_name_again.status_code()
    );
    assert_eq!(response_by_name_again.status_code(), 200);

    let model_resp_by_name_again = response_by_name_again.json::<api::models::ModelWithPricing>();
    println!("Retrieved model again by canonical name: {model_resp_by_name_again:?}");

    // Verify that both queries return the same model (same model_id)
    assert_eq!(model_resp.model_id, model_resp_by_name_again.model_id);
    println!("✅ Both queries return the same model with consistent model_id!");

    // Test retrieving a non-existent model
    // Note: URL-encode the model name even for non-existent models
    let nonexistent_model = "nonexistent/model";
    let encoded_nonexistent =
        url::form_urlencoded::byte_serialize(nonexistent_model.as_bytes()).collect::<String>();
    let response = server
        .get(format!("/v1/model/{encoded_nonexistent}").as_str())
        .await;

    println!(
        "Non-existent model response status: {}",
        response.status_code()
    );
    assert_eq!(response.status_code(), 404);

    // Only try to parse JSON if there's a body
    let response_text = response.text();
    if !response_text.is_empty() {
        let error: api::models::ErrorResponse =
            serde_json::from_str(&response_text).expect("Failed to parse error response");
        println!("Error response: {error:?}");
        assert_eq!(error.error.r#type, "model_not_found");
        assert!(error
            .error
            .message
            .contains("Model 'nonexistent/model' not found"));
    } else {
        println!("Warning: 404 response had empty body");
    }
}

#[tokio::test]
async fn test_admin_update_organization_limits() {
    let server = setup_test_server().await;

    // Create an organization
    let org = create_org(&server).await;
    println!("Created organization: {org:?}");

    // Update organization limits (amount is in nano-dollars, scale 9 is implicit)
    let update_request = serde_json::json!({
        "spendLimit": {
            "amount": 100000000000i64,  // $100.00 USD (in nano-dollars)
            "currency": "USD"
        },
        "changedBy": "admin@test.com",
        "changeReason": "Initial credit allocation"
    });

    let response = server
        .patch(format!("/v1/admin/organizations/{}/limits", org.id).as_str())
        .add_header("Authorization", format!("Bearer {}", get_session_id()))
        .json(&update_request)
        .await;

    println!("Response status: {}", response.status_code());
    println!("Response body: {}", response.text());

    assert_eq!(
        response.status_code(),
        200,
        "Organization limits update should succeed"
    );

    let update_response =
        serde_json::from_str::<api::models::UpdateOrganizationLimitsResponse>(&response.text())
            .expect("Failed to parse response");

    println!("Update response: {update_response:?}");

    // Verify the response
    assert_eq!(update_response.organization_id, org.id);
    assert_eq!(update_response.spend_limit.amount, 100000000000i64);
    assert_eq!(update_response.spend_limit.scale, 9); // Scale is always 9 (nano-dollars)
    assert_eq!(update_response.spend_limit.currency, "USD");
    assert!(!update_response.updated_at.is_empty());
}

#[tokio::test]
async fn test_admin_update_organization_limits_invalid_org() {
    let server = setup_test_server().await;

    // Try to update limits for non-existent organization
    let fake_org_id = uuid::Uuid::new_v4().to_string();
    let update_request = serde_json::json!({
        "spendLimit": {
            "amount": 50000000000i64,
            "currency": "USD"
        }
    });

    let response = server
        .patch(format!("/v1/admin/organizations/{fake_org_id}/limits").as_str())
        .add_header("Authorization", format!("Bearer {}", get_session_id()))
        .json(&update_request)
        .await;

    println!("Response status: {}", response.status_code());
    assert_eq!(
        response.status_code(),
        404,
        "Should return 404 for non-existent organization"
    );

    let error = response.json::<api::models::ErrorResponse>();
    println!("Error response: {error:?}");
    assert_eq!(error.error.r#type, "organization_not_found");
}

#[tokio::test]
async fn test_admin_update_organization_limits_multiple_times() {
    let server = setup_test_server().await;

    // Create an organization
    let org = create_org(&server).await;

    // First update - set initial limit (scale 9 = nano-dollars)
    let first_update = serde_json::json!({
        "spendLimit": {
            "amount": 50000000000i64,  // $50.00 USD (in nano-dollars)
            "currency": "USD"
        },
        "changedBy": "admin@test.com",
        "changeReason": "Initial allocation"
    });

    let response1 = server
        .patch(format!("/v1/admin/organizations/{}/limits", org.id).as_str())
        .add_header("Authorization", format!("Bearer {}", get_session_id()))
        .json(&first_update)
        .await;

    assert_eq!(response1.status_code(), 200);
    let response1_data =
        serde_json::from_str::<api::models::UpdateOrganizationLimitsResponse>(&response1.text())
            .unwrap();
    assert_eq!(response1_data.spend_limit.amount, 50000000000i64);

    // Second update - increase limit
    let second_update = serde_json::json!({
        "spendLimit": {
            "amount": 150000000000i64,  // $150.00 USD (in nano-dollars)
            "currency": "USD"
        },
        "changedBy": "admin@test.com",
        "changeReason": "Customer purchased additional credits"
    });

    let response2 = server
        .patch(format!("/v1/admin/organizations/{}/limits", org.id).as_str())
        .add_header("Authorization", format!("Bearer {}", get_session_id()))
        .json(&second_update)
        .await;

    assert_eq!(response2.status_code(), 200);
    let response2_data =
        serde_json::from_str::<api::models::UpdateOrganizationLimitsResponse>(&response2.text())
            .unwrap();
    assert_eq!(response2_data.spend_limit.amount, 150000000000i64);

    // Verify the second update happened after the first
    let first_updated = chrono::DateTime::parse_from_rfc3339(&response1_data.updated_at).unwrap();
    let second_updated = chrono::DateTime::parse_from_rfc3339(&response2_data.updated_at).unwrap();
    assert!(
        second_updated > first_updated,
        "Second update should be after first update"
    );
}

#[tokio::test]
async fn test_admin_update_organization_limits_usd_only() {
    let server = setup_test_server().await;

    // Create an organization
    let org = create_org(&server).await;

    // All currencies are USD now (fixed scale 9)
    let usd_update = serde_json::json!({
        "spendLimit": {
            "amount": 85000000000i64,  // $85.00 USD (in nano-dollars)
            "currency": "USD"
        },
        "changedBy": "billing-service",
        "changeReason": "Customer purchase"
    });

    let response = server
        .patch(format!("/v1/admin/organizations/{}/limits", org.id).as_str())
        .add_header("Authorization", format!("Bearer {}", get_session_id()))
        .json(&usd_update)
        .await;

    assert_eq!(response.status_code(), 200);
    let response_data =
        serde_json::from_str::<api::models::UpdateOrganizationLimitsResponse>(&response.text())
            .unwrap();
    assert_eq!(response_data.spend_limit.currency, "USD");
    assert_eq!(response_data.spend_limit.amount, 85000000000i64);
}

#[tokio::test]
async fn test_admin_get_organization_limits_history() {
    let server = setup_test_server().await;

    // Create an organization
    let org = create_org(&server).await;
    println!("Created organization: {}", org.id);

    // Update limits multiple times to create history
    let updates = vec![
        (50000000000i64, "Initial allocation"),
        (100000000000i64, "Customer purchased credits"),
        (150000000000i64, "Additional credits added"),
    ];

    for (amount, reason) in updates {
        let update_request = serde_json::json!({
            "spendLimit": {
                "amount": amount,
                "currency": "USD"
            },
            "changedBy": "admin@test.com",
            "changeReason": reason
        });

        let response = server
            .patch(format!("/v1/admin/organizations/{}/limits", org.id).as_str())
            .add_header("Authorization", format!("Bearer {}", get_session_id()))
            .json(&update_request)
            .await;

        assert_eq!(
            response.status_code(),
            200,
            "Failed to update limits to {amount}"
        );

        // Small delay to ensure different timestamps
        tokio::time::sleep(tokio::time::Duration::from_millis(10)).await;
    }

    // Fetch the limits history
    let history_response = server
        .get(format!("/v1/admin/organizations/{}/limits/history", org.id).as_str())
        .add_header("Authorization", format!("Bearer {}", get_session_id()))
        .await;

    println!(
        "History response status: {}",
        history_response.status_code()
    );
    println!("History response body: {}", history_response.text());

    assert_eq!(
        history_response.status_code(),
        200,
        "Should successfully fetch limits history"
    );

    let history_data =
        serde_json::from_str::<api::models::OrgLimitsHistoryResponse>(&history_response.text())
            .expect("Failed to parse history response");

    println!("History data: {history_data:#?}");

    // Verify we have 3 history entries
    assert_eq!(
        history_data.history.len(),
        3,
        "Should have 3 history entries"
    );
    assert_eq!(history_data.total, 3, "Total should be 3");

    // Verify the entries are in descending order by effectiveFrom (newest first)
    assert_eq!(
        history_data.history[0].spend_limit.amount, 150000000000i64,
        "First entry should be the most recent update"
    );
    assert_eq!(
        history_data.history[1].spend_limit.amount, 100000000000i64,
        "Second entry should be the middle update"
    );
    assert_eq!(
        history_data.history[2].spend_limit.amount, 50000000000i64,
        "Third entry should be the first update"
    );

    // Verify all entries have the changed_by_user_id and changed_by_user_email populated
    for (idx, entry) in history_data.history.iter().enumerate() {
        assert!(
            entry.changed_by_user_id.is_some(),
            "Entry {idx} should have changed_by_user_id populated"
        );

        assert_eq!(
            entry.changed_by_user_id.as_ref().unwrap(),
            common::MOCK_USER_ID,
            "Entry {idx} changed_by_user_id should match the authenticated admin user"
        );

        assert!(
            entry.changed_by_user_email.is_some(),
            "Entry {idx} should have changed_by_user_email populated"
        );

        assert_eq!(
            entry.changed_by_user_email.as_ref().unwrap(),
            "admin@test.com",
            "Entry {idx} changed_by_user_email should be admin@test.com"
        );

        // Verify other tracking fields
        assert!(
            entry.changed_by.is_some(),
            "Entry {idx} should have changed_by populated"
        );
        assert_eq!(
            entry.changed_by.as_ref().unwrap(),
            "admin@test.com",
            "Entry {idx} changed_by should be admin@test.com"
        );

        assert!(
            entry.change_reason.is_some(),
            "Entry {idx} should have change_reason populated"
        );

        println!(
            "Entry {}: amount={}, changedBy={:?}, changedByUserId={:?}, changedByUserEmail={:?}, reason={:?}",
            idx,
            entry.spend_limit.amount,
            entry.changed_by,
            entry.changed_by_user_id,
            entry.changed_by_user_email,
            entry.change_reason
        );
    }

    // Verify the specific change reasons match what we sent
    assert_eq!(
        history_data.history[0].change_reason.as_ref().unwrap(),
        "Additional credits added"
    );
    assert_eq!(
        history_data.history[1].change_reason.as_ref().unwrap(),
        "Customer purchased credits"
    );
    assert_eq!(
        history_data.history[2].change_reason.as_ref().unwrap(),
        "Initial allocation"
    );
}

#[tokio::test]
async fn test_admin_get_organization_limits_history_with_pagination() {
    let server = setup_test_server().await;

    // Create an organization
    let org = create_org(&server).await;

    // Create 5 history entries
    for i in 1..=5 {
        let amount = i * 10000000000i64; // $10, $20, $30, $40, $50
        let update_request = serde_json::json!({
            "spendLimit": {
                "amount": amount,
                "currency": "USD"
            },
            "changedBy": "admin@test.com",
            "changeReason": format!("Update {}", i)
        });

        let response = server
            .patch(format!("/v1/admin/organizations/{}/limits", org.id).as_str())
            .add_header("Authorization", format!("Bearer {}", get_session_id()))
            .json(&update_request)
            .await;

        assert_eq!(response.status_code(), 200);
        tokio::time::sleep(tokio::time::Duration::from_millis(10)).await;
    }

    // Fetch first page (limit=2)
    let page1_response = server
        .get(
            format!(
                "/v1/admin/organizations/{}/limits/history?limit=2&offset=0",
                org.id
            )
            .as_str(),
        )
        .add_header("Authorization", format!("Bearer {}", get_session_id()))
        .await;

    assert_eq!(page1_response.status_code(), 200);
    let page1_data =
        serde_json::from_str::<api::models::OrgLimitsHistoryResponse>(&page1_response.text())
            .unwrap();

    assert_eq!(
        page1_data.history.len(),
        2,
        "First page should have 2 entries"
    );
    assert_eq!(page1_data.total, 5, "Total should be 5");
    assert_eq!(page1_data.limit, 2);
    assert_eq!(page1_data.offset, 0);

    // Verify all entries have changed_by_user_id and changed_by_user_email
    for entry in &page1_data.history {
        assert_eq!(
            entry.changed_by_user_id.as_ref().unwrap(),
            common::MOCK_USER_ID,
            "All entries should have the admin user ID"
        );
        assert_eq!(
            entry.changed_by_user_email.as_ref().unwrap(),
            "admin@test.com",
            "All entries should have the admin user email"
        );
    }

    // Fetch second page (limit=2, offset=2)
    let page2_response = server
        .get(
            format!(
                "/v1/admin/organizations/{}/limits/history?limit=2&offset=2",
                org.id
            )
            .as_str(),
        )
        .add_header("Authorization", format!("Bearer {}", get_session_id()))
        .await;

    assert_eq!(page2_response.status_code(), 200);
    let page2_data =
        serde_json::from_str::<api::models::OrgLimitsHistoryResponse>(&page2_response.text())
            .unwrap();

    assert_eq!(
        page2_data.history.len(),
        2,
        "Second page should have 2 entries"
    );
    assert_eq!(page2_data.total, 5);

    // Verify all entries on page 2 also have changed_by_user_id and changed_by_user_email
    for entry in &page2_data.history {
        assert_eq!(
            entry.changed_by_user_id.as_ref().unwrap(),
            common::MOCK_USER_ID,
            "All entries should have the admin user ID"
        );
        assert_eq!(
            entry.changed_by_user_email.as_ref().unwrap(),
            "admin@test.com",
            "All entries should have the admin user email"
        );
    }
}

// ============================================
// Usage Tracking E2E Tests
// ============================================

#[tokio::test]
async fn test_no_credits_denies_request() {
    let server = setup_test_server().await;

    // Create organization WITHOUT setting any credits
    let (api_key, _api_key_response) = create_org_and_api_key(&server).await;

    // Try to make a chat completion request - should be denied (402 Payment Required)
    let response = server
        .post("/v1/chat/completions")
        .add_header("Authorization", format!("Bearer {api_key}"))
        .json(&serde_json::json!({
            "model": "Qwen/Qwen3-30B-A3B-Instruct-2507",
            "messages": [
                {
                    "role": "user",
                    "content": "Say hello"
                }
            ],
            "stream": false,
            "max_tokens": 20
        }))
        .await;

    println!("Response status: {}", response.status_code());
    println!("Response body: {}", response.text());

    // Should get 402 Payment Required - no credits
    assert_eq!(
        response.status_code(),
        402,
        "Expected 402 Payment Required for organization without credits"
    );

    let error = serde_json::from_str::<api::models::ErrorResponse>(&response.text())
        .expect("Failed to parse error response");
    println!("Error: {error:?}");
    assert!(
        error.error.r#type == "no_credits" || error.error.r#type == "no_limit_configured",
        "Expected error type 'no_credits' or 'no_limit_configured'"
    );
}

#[tokio::test]
async fn test_unconfigured_model_rejected() {
    let server = setup_test_server().await;
    let org = setup_org_with_credits(&server, 10000000000i64).await; // $10.00 USD
    let api_key = get_api_key_for_org(&server, org.id).await;

    // Try to use a model that exists in discovery but is not configured in database
    // This model is discovered from the endpoint but has no pricing configuration
    let response = server
        .post("/v1/chat/completions")
        .add_header("Authorization", format!("Bearer {api_key}"))
        .json(&serde_json::json!({
            "model": "dphn/Dolphin-Mistral-24B-Venice-Edition",
            "messages": [
                {
                    "role": "user",
                    "content": "Hello"
                }
            ],
            "stream": false,
            "max_tokens": 10
        }))
        .await;

    println!("Response status: {}", response.status_code());
    println!("Response body: {}", response.text());

    // Should get 400 Bad Request - model not configured
    assert_eq!(
        response.status_code(),
        400,
        "Expected 400 Bad Request for unconfigured model"
    );

    let error = serde_json::from_str::<api::models::ErrorResponse>(&response.text())
        .expect("Failed to parse error response");
    println!("Error: {error:?}");

    // Verify error message indicates model is not found
    assert!(
        error.error.message.contains("not found"),
        "Error message should indicate model not found. Got: {}",
        error.error.message
    );

    // Verify error message mentions it's not a valid model name or alias
    assert!(
        error
            .error
            .message
            .contains("not a valid model name or alias"),
        "Error message should mention it's not a valid model name or alias. Got: {}",
        error.error.message
    );

    assert_eq!(
        error.error.r#type, "invalid_request_error",
        "Expected error type 'invalid_request_error'"
    );
}

#[tokio::test]
async fn test_usage_tracking_on_completion() {
    let server = setup_test_server().await;
    let org = setup_org_with_credits(&server, 1000000000i64).await; // $1.00 USD
    let api_key = get_api_key_for_org(&server, org.id).await;

    // Make a chat completion request
    let response = server
        .post("/v1/chat/completions")
        .add_header("Authorization", format!("Bearer {api_key}"))
        .json(&serde_json::json!({
            "model": "Qwen/Qwen3-30B-A3B-Instruct-2507",
            "messages": [
                {
                    "role": "user",
                    "content": "Say hello"
                }
            ],
            "stream": false,
            "max_tokens": 20
        }))
        .await;

    println!("Completion response status: {}", response.status_code());
    assert_eq!(response.status_code(), 200);

    let completion_response = response.json::<api::models::ChatCompletionResponse>();
    println!("Usage: {:?}", completion_response.usage);

    // Verify completion was recorded
    assert!(completion_response.usage.input_tokens > 0);
    assert!(completion_response.usage.output_tokens > 0);

    // Wait a bit for async usage recording to complete
    tokio::time::sleep(tokio::time::Duration::from_millis(500)).await;
}

#[tokio::test]
async fn test_usage_limit_enforcement() {
    let server = setup_test_server().await;
    let org = setup_org_with_credits(&server, 1).await; // 1 nano-dollar (minimal)
    println!("Created organization: {org:?}");
    let api_key = get_api_key_for_org(&server, org.id).await;

    // First request should succeed (no usage yet)
    let response1 = server
        .post("/v1/chat/completions")
        .add_header("Authorization", format!("Bearer {api_key}"))
        .json(&serde_json::json!({
            "model": "Qwen/Qwen3-30B-A3B-Instruct-2507",
            "messages": [{"role": "user", "content": "Hi"}],
            "stream": false,
            "max_tokens": 10
        }))
        .await;

    println!("First request status: {}", response1.status_code());
    // This might succeed or fail depending on timing

    // Wait for usage to be recorded
    tokio::time::sleep(tokio::time::Duration::from_millis(500)).await;

    // Second request should fail with payment required
    let response2 = server
        .post("/v1/chat/completions")
        .add_header("Authorization", format!("Bearer {api_key}"))
        .json(&serde_json::json!({
            "model": "Qwen/Qwen3-30B-A3B-Instruct-2507",
            "messages": [{"role": "user", "content": "Hi again"}],
            "stream": false,
            "max_tokens": 10
        }))
        .await;

    println!("Second request status: {}", response2.status_code());
    println!("Second request body: {}", response2.text());

    // Should get 402 Payment Required after exceeding limit
    assert!(
        response2.status_code() == 402 || response2.status_code() == 200,
        "Expected 402 Payment Required or 200 OK, got: {}",
        response2.status_code()
    );
}

#[tokio::test]
async fn test_get_organization_balance() {
    let server = setup_test_server().await;
    let org = setup_org_with_credits(&server, 5000000000i64).await; // $5.00 USD

    // Get balance - should now show limit even with no usage
    let response = server
        .get(format!("/v1/organizations/{}/usage/balance", org.id).as_str())
        .add_header("Authorization", format!("Bearer {}", get_session_id()))
        .await;

    println!("Balance response status: {}", response.status_code());
    println!("Balance response body: {}", response.text());

    assert_eq!(response.status_code(), 200, "Should get balance with limit");

    let balance =
        serde_json::from_str::<api::routes::usage::OrganizationBalanceResponse>(&response.text())
            .expect("Failed to parse balance response");

    println!("Balance: {balance:?}");

    // Verify limit is included
    assert!(balance.spend_limit.is_some(), "Should have spend_limit");
    assert_eq!(
        balance.spend_limit.unwrap(),
        5000000000i64,
        "Limit should be $5.00 (5B nano-dollars)"
    );
    assert!(
        balance.spend_limit_display.is_some(),
        "Should have spend_limit_display"
    );
    assert_eq!(
        balance.spend_limit_display.unwrap(),
        "$5.00",
        "Display should show $5.00"
    );

    // Verify remaining is calculated correctly (no usage yet, so remaining = limit)
    assert!(balance.remaining.is_some(), "Should have remaining");
    assert_eq!(
        balance.remaining.unwrap(),
        5000000000i64,
        "Remaining should equal limit with no usage"
    );
    assert!(
        balance.remaining_display.is_some(),
        "Should have remaining_display"
    );

    // Verify spent is zero
    assert_eq!(balance.total_spent, 0, "Total spent should be zero");
    assert_eq!(
        balance.total_spent_display, "$0.00",
        "Spent display should be $0.00"
    );
}

#[tokio::test]
async fn test_get_organization_usage_history() {
    let server = setup_test_server().await;
    let org = create_org(&server).await;

    // Get usage history (should be empty initially)
    let response = server
        .get(format!("/v1/organizations/{}/usage/history", org.id).as_str())
        .add_header("Authorization", format!("Bearer {}", get_session_id()))
        .await;

    println!("Usage history response status: {}", response.status_code());
    assert_eq!(response.status_code(), 200);

    let history_response = response.json::<serde_json::Value>();
    println!("Usage history: {history_response:?}");

    // Should have data array (empty is fine)
    assert!(history_response.get("data").is_some());
}

#[tokio::test]
async fn test_completion_cost_calculation() {
    let server = setup_test_server().await;
    let org = setup_org_with_credits(&server, 1000000000000i64).await; // $1000.00 USD
    println!("Created organization: {}", org.id);

    // Setup test model with known pricing
    let model_name = setup_test_model(&server).await;
    println!("Setup model: {model_name}");

    let api_key = get_api_key_for_org(&server, org.id.clone()).await;

    // Get initial balance (should be 0 or not found)
    let initial_balance_response = server
        .get(format!("/v1/organizations/{}/usage/balance", org.id).as_str())
        .add_header("Authorization", format!("Bearer {}", get_session_id()))
        .await;

    let initial_spent = if initial_balance_response.status_code() == 200 {
        let balance =
            initial_balance_response.json::<api::routes::usage::OrganizationBalanceResponse>();
        balance.total_spent
    } else {
        0i64
    };
    println!("Initial spent amount (nano-dollars): {initial_spent}");

    // Make a chat completion request with controlled parameters
    let response = server
        .post("/v1/chat/completions")
        .add_header("Authorization", format!("Bearer {api_key}"))
        .json(&serde_json::json!({
            "model": model_name,
            "messages": [
                {
                    "role": "user",
                    "content": "Say hello in exactly 5 words."
                }
            ],
            "stream": false,
            "max_tokens": 50
        }))
        .await;

    println!("Completion response status: {}", response.status_code());
    assert_eq!(
        response.status_code(),
        200,
        "Completion request should succeed"
    );

    let completion_response = response.json::<api::models::ChatCompletionResponse>();
    println!("Usage: {:?}", completion_response.usage);

    let input_tokens = completion_response.usage.input_tokens;
    let output_tokens = completion_response.usage.output_tokens;

    // Verify we got actual token counts
    assert!(input_tokens > 0, "Should have input tokens");
    assert!(output_tokens > 0, "Should have output tokens");

    // Calculate expected cost based on model pricing (all at scale 9)
    // Input: 1000000 nano-dollars = $0.000001 per token
    // Output: 2000000 nano-dollars = $0.000002 per token

    let input_cost_per_token = 1000000i64; // nano-dollars
    let output_cost_per_token = 2000000i64; // nano-dollars

    // Expected total cost (at scale 9)
    let expected_input_cost = (input_tokens as i64) * input_cost_per_token;
    let expected_output_cost = (output_tokens as i64) * output_cost_per_token;
    let expected_total_cost = expected_input_cost + expected_output_cost;

    println!("Input tokens: {input_tokens}, cost per token: {input_cost_per_token} nano-dollars");
    println!(
        "Output tokens: {output_tokens}, cost per token: {output_cost_per_token} nano-dollars"
    );
    println!("Expected input cost: {expected_input_cost} nano-dollars");
    println!("Expected output cost: {expected_output_cost} nano-dollars");
    println!("Expected total cost: {expected_total_cost} nano-dollars");

    // Wait for async usage recording to complete (increased to 3s for reliability with remote DB)
    tokio::time::sleep(tokio::time::Duration::from_millis(3000)).await;

    // Get the updated balance
    let balance_response = server
        .get(format!("/v1/organizations/{}/usage/balance", org.id).as_str())
        .add_header("Authorization", format!("Bearer {}", get_session_id()))
        .await;

    assert_eq!(
        balance_response.status_code(),
        200,
        "Should be able to get balance"
    );
    let balance = balance_response.json::<api::routes::usage::OrganizationBalanceResponse>();
    println!("Balance: {balance:?}");
    println!("Total spent: {} nano-dollars", balance.total_spent);

    // Verify limit information is included
    assert!(balance.spend_limit.is_some(), "Should have spend_limit");
    assert_eq!(
        balance.spend_limit.unwrap(),
        1000000000000i64,
        "Limit should be $1000.00"
    );
    assert!(
        balance.spend_limit_display.is_some(),
        "Should have readable limit"
    );
    println!(
        "Spend limit: {}",
        balance.spend_limit_display.as_ref().unwrap()
    );

    // Verify remaining is calculated
    assert!(balance.remaining.is_some(), "Should have remaining");
    assert!(
        balance.remaining_display.is_some(),
        "Should have readable remaining"
    );
    println!("Remaining: {}", balance.remaining_display.as_ref().unwrap());

    // The recorded cost should match our expected calculation (all at scale 9)
    let actual_spent = balance.total_spent - initial_spent;

    println!("Actual spent: {actual_spent} nano-dollars");
    println!("Expected spent: {expected_total_cost} nano-dollars");

    // Verify the cost calculation is correct (with small tolerance for rounding)
    let tolerance = 10; // Allow small rounding differences
    assert!(
        (actual_spent - expected_total_cost).abs() <= tolerance,
        "Cost calculation mismatch: expected {expected_total_cost} (±{tolerance}), got {actual_spent}. \
         Input tokens: {input_tokens}, Output tokens: {output_tokens}, \
         Input cost per token: {input_cost_per_token}, Output cost per token: {output_cost_per_token}"
    );

    // Verify the display format is reasonable
    assert!(
        !balance.total_spent_display.is_empty(),
        "Should have display format"
    );
    assert!(
        balance.total_spent_display.starts_with("$"),
        "Should show dollar sign"
    );
    println!("Total spent display: {}", balance.total_spent_display);

    // Verify usage history also shows the correct cost
    let history_response = server
        .get(format!("/v1/organizations/{}/usage/history?limit=10", org.id).as_str())
        .add_header("Authorization", format!("Bearer {}", get_session_id()))
        .await;

    assert_eq!(history_response.status_code(), 200);
    let history = history_response.json::<api::routes::usage::UsageHistoryResponse>();
    println!("Usage history: {history:?}");

    // Find the most recent entry (should be our completion)
    assert!(
        !history.data.is_empty(),
        "Should have usage history entries"
    );
    let latest_entry = &history.data[0];

    println!("Latest usage entry: {latest_entry:?}");
    assert_eq!(
        latest_entry.model, model_name,
        "Should record correct model"
    );
    assert_eq!(
        latest_entry.input_tokens, input_tokens,
        "Should record correct input tokens"
    );
    assert_eq!(
        latest_entry.output_tokens, output_tokens,
        "Should record correct output tokens"
    );

    // Verify the cost in the history entry matches (all at scale 9 now)
    assert!(
        (latest_entry.total_cost - expected_total_cost).abs() <= tolerance,
        "History entry cost should match: expected {} nano-dollars, got {}",
        expected_total_cost,
        latest_entry.total_cost
    );
}

// ============================================
// Organization Balance and Limit Tests
// ============================================

#[tokio::test]
async fn test_organization_balance_with_limit_and_usage() {
    let server = setup_test_server().await;
    let org = setup_org_with_credits(&server, 10000000000i64).await; // $10.00 USD

    // Get balance before any usage
    let response = server
        .get(format!("/v1/organizations/{}/usage/balance", org.id).as_str())
        .add_header("Authorization", format!("Bearer {}", get_session_id()))
        .await;

    assert_eq!(response.status_code(), 200);
    let initial_balance =
        serde_json::from_str::<api::routes::usage::OrganizationBalanceResponse>(&response.text())
            .expect("Failed to parse balance");

    println!("Initial balance: {initial_balance:?}");

    // Verify initial state
    assert_eq!(initial_balance.total_spent, 0);
    assert_eq!(initial_balance.spend_limit.unwrap(), 10000000000i64);
    assert_eq!(initial_balance.remaining.unwrap(), 10000000000i64);
    assert_eq!(initial_balance.spend_limit_display.unwrap(), "$10.00");
    assert_eq!(initial_balance.remaining_display.unwrap(), "$10.00");

    // Make a completion to record some usage
    let api_key = get_api_key_for_org(&server, org.id.clone()).await;
    let model_name = setup_test_model(&server).await;

    let response = server
        .post("/v1/chat/completions")
        .add_header("Authorization", format!("Bearer {api_key}"))
        .json(&serde_json::json!({
            "model": model_name,
            "messages": [{"role": "user", "content": "Hi"}],
            "stream": false,
            "max_tokens": 10
        }))
        .await;

    assert_eq!(response.status_code(), 200);

    // Wait for usage recording
    tokio::time::sleep(tokio::time::Duration::from_millis(500)).await;

    // Get balance after usage
    let response = server
        .get(format!("/v1/organizations/{}/usage/balance", org.id).as_str())
        .add_header("Authorization", format!("Bearer {}", get_session_id()))
        .await;

    assert_eq!(response.status_code(), 200);
    let final_balance =
        serde_json::from_str::<api::routes::usage::OrganizationBalanceResponse>(&response.text())
            .expect("Failed to parse balance");

    println!("Final balance: {final_balance:?}");

    // Verify spending was recorded
    assert!(final_balance.total_spent > 0, "Should have recorded spend");

    // Verify limit is still there
    assert_eq!(
        final_balance.spend_limit.unwrap(),
        10000000000i64,
        "Limit should remain $10.00"
    );

    // Verify remaining is calculated correctly
    let expected_remaining = 10000000000i64 - final_balance.total_spent;
    assert_eq!(
        final_balance.remaining.unwrap(),
        expected_remaining,
        "Remaining should be limit - spent"
    );

    // Verify all display fields are present
    assert!(final_balance.spend_limit_display.is_some());
    assert!(final_balance.remaining_display.is_some());
    println!("Spent: {}", final_balance.total_spent_display);
    println!("Limit: {}", final_balance.spend_limit_display.unwrap());
    println!("Remaining: {}", final_balance.remaining_display.unwrap());
}

// ============================================
// High Context and Model Alias Tests
// ============================================

#[tokio::test]
async fn test_high_context_length_completion() {
    let server = setup_test_server().await;
    let org = setup_org_with_credits(&server, 100000000000i64).await; // $100.00 USD
    println!("Created organization: {}", org.id);

    // Upsert Qwen3-30B model with high context length capability (260k)
    let mut batch = BatchUpdateModelApiRequest::new();
    batch.insert(
        "Qwen/Qwen3-30B-A3B-Instruct-2507".to_string(),
        serde_json::from_value(serde_json::json!({
            "inputCostPerToken": {
                "amount": 1000000,  // $0.000001 per token
                "currency": "USD"
            },
            "outputCostPerToken": {
                "amount": 2000000,  // $0.000002 per token
                "currency": "USD"
            },
            "modelDisplayName": "Qwen3 30B Instruct",
            "modelDescription": "High context length model for testing (260k tokens)",
            "contextLength": 262144,  // 260k context length
            "verifiable": true,
            "isActive": true
        }))
        .unwrap(),
    );

    let updated_models = admin_batch_upsert_models(&server, batch, get_session_id()).await;
    println!("Updated Qwen3-30B model: {:?}", updated_models[0]);
    assert_eq!(updated_models[0].metadata.context_length, 262144);

    let api_key = get_api_key_for_org(&server, org.id).await;

    // Generate a very long input to test high context length
    // Each word is roughly 1-2 tokens, so to get ~100k tokens we need a lot of text
    // We'll generate a repetitive text to save memory but still test the token count
    let base_text = "The quick brown fox jumps over the lazy dog. This is a test of high context length processing. ";
    let repetitions = 10000; // This should give us roughly 100k+ tokens
    let very_long_input = base_text.repeat(repetitions);

    println!(
        "Generated input text length: {} characters",
        very_long_input.len()
    );
    println!("Estimated tokens: ~{}k", very_long_input.len() / 4 / 1000); // Rough estimate: 4 chars per token

    // Make a chat completion request with very high context
    let response = server
        .post("/v1/chat/completions")
        .add_header("Authorization", format!("Bearer {api_key}"))
        .json(&serde_json::json!({
            "model": "Qwen/Qwen3-30B-A3B-Instruct-2507",
            "messages": [
                {
                    "role": "user",
                    "content": very_long_input
                },
                {
                    "role": "user", 
                    "content": "Based on all the context above, please respond with a short summary."
                }
            ],
            "stream": false,
            "max_tokens": 100
        }))
        .await;

    println!(
        "High context completion response status: {}",
        response.status_code()
    );

    // The request should either succeed (200) or fail with a known error
    // It might fail if the model isn't actually available in the discovery service
    if response.status_code() == 200 {
        let completion_response = response.json::<api::models::ChatCompletionResponse>();
        println!("High context usage: {:?}", completion_response.usage);

        // Verify we got a large number of input tokens
        assert!(
            completion_response.usage.input_tokens > 50000,
            "Expected high token count for large context, got: {}",
            completion_response.usage.input_tokens
        );

        assert!(
            completion_response.usage.output_tokens > 0,
            "Should have generated some output"
        );

        println!("Successfully processed high context request!");
        println!("Input tokens: {}", completion_response.usage.input_tokens);
        println!("Output tokens: {}", completion_response.usage.output_tokens);
    } else {
        // If the model isn't available, that's acceptable for this test
        let response_text = response.text();
        println!("Response (model may not be available): {response_text}");

        // Common acceptable errors:
        // - Model not found (404)
        // - Model not available (503)
        assert!(
            response.status_code() == 404
                || response.status_code() == 503
                || response.status_code() == 500,
            "Expected 200, 404, 500, or 503, got: {}",
            response.status_code()
        );

        println!("Note: Test verified high context handling, but model may not be deployed");
    }
}

#[tokio::test]
async fn test_high_context_streaming() {
    let server = setup_test_server().await;
    let org = setup_org_with_credits(&server, 100000000000i64).await; // $100.00 USD

    // Upsert Qwen3-30B model with high context length capability (260k)
    let mut batch = BatchUpdateModelApiRequest::new();
    batch.insert(
        "Qwen/Qwen3-30B-A3B-Instruct-2507".to_string(),
        serde_json::from_value(serde_json::json!({
            "inputCostPerToken": {
                "amount": 1000000,
                "currency": "USD"
            },
            "outputCostPerToken": {
                "amount": 2000000,
                "currency": "USD"
            },
            "modelDisplayName": "Qwen3 30B Instruct",
            "modelDescription": "High context length model for streaming (260k tokens)",
            "contextLength": 262144,
            "verifiable": true,
            "isActive": true
        }))
        .unwrap(),
    );

    admin_batch_upsert_models(&server, batch, get_session_id()).await;

    let api_key = get_api_key_for_org(&server, org.id).await;

    // Generate long context input
    let base_text = "This is a test message for streaming with high context length. ";
    let repetitions = 10000; // Roughly 50k+ tokens
    let long_input = base_text.repeat(repetitions);

    println!(
        "Testing streaming with ~{}k character input",
        long_input.len() / 1000
    );

    // Make a streaming request with high context
    let response = server
        .post("/v1/chat/completions")
        .add_header("Authorization", format!("Bearer {api_key}"))
        .json(&serde_json::json!({
            "model": "Qwen/Qwen3-30B-A3B-Instruct-2507",
            "messages": [
                {
                    "role": "user",
                    "content": long_input
                },
                {
                    "role": "user",
                    "content": "Summarize the above briefly."
                }
            ],
            "stream": true,
            "max_tokens": 150
        }))
        .await;

    println!("Streaming response status: {}", response.status_code());

    if response.status_code() == 200 {
        let response_text = response.text();

        let mut content = String::new();
        let mut final_chunk: Option<ChatCompletionChunk> = None;

        // Parse streaming response
        for line in response_text.lines() {
            if let Some(data) = line.strip_prefix("data: ") {
                if data.trim() == "[DONE]" {
                    break;
                }

                if let Ok(StreamChunk::Chat(chat_chunk)) = serde_json::from_str::<StreamChunk>(data)
                {
                    if let Some(choice) = chat_chunk.choices.first() {
                        if let Some(delta) = &choice.delta {
                            if let Some(delta_content) = &delta.content {
                                content.push_str(delta_content.as_str());
                            }

                            if choice.finish_reason.is_some() || chat_chunk.usage.is_some() {
                                final_chunk = Some(chat_chunk.clone());
                            }
                        }
                    }
                }
            }
        }

        println!("Streamed content length: {} chars", content.len());

        if let Some(final_resp) = final_chunk {
            if let Some(usage) = final_resp.usage {
                println!("High context streaming usage: {usage:?}");
                assert!(
                    usage.prompt_tokens > 30000,
                    "Expected high input token count, got: {}",
                    usage.prompt_tokens
                );
            }
        }

        println!("Successfully streamed high context response!");
    } else {
        println!(
            "Streaming test - model may not be available: status {}",
            response.status_code()
        );
    }
}

// ============================================
// Model Alias Tests
// ============================================

#[tokio::test]
async fn test_model_aliases() {
    let server = setup_test_server().await;
    let org = setup_org_with_credits(&server, 10000000000i64).await; // $10.00 USD
    println!("Created organization: {}", org.id);

    // Set up canonical models with aliases
    // Discovery returns these canonical names from vLLM:
    // - "nearai/gpt-oss-120b" (canonical)
    // - "deepseek-ai/DeepSeek-V3.1" (canonical)

    let mut batch = BatchUpdateModelApiRequest::new();

    // Model 1: nearai/gpt-oss-120b (canonical) with aliases
    batch.insert(
        "nearai/gpt-oss-120b".to_string(),
        serde_json::from_value(serde_json::json!({
            "inputCostPerToken": {
                "amount": 1000000,  // $0.000001 per token
                "currency": "USD"
            },
            "outputCostPerToken": {
                "amount": 2000000,  // $0.000002 per token
                "currency": "USD"
            },
            "modelDisplayName": "GPT OSS 120B",
            "modelDescription": "Open source 120B parameter model",
            "contextLength": 32768,
            "verifiable": true,
            "isActive": true,
            "aliases": [
                "gpt-oss-120b",  // Friendly alias
            ]
        }))
        .unwrap(),
    );

    // Model 2: deepseek-ai/DeepSeek-V3.1 (canonical with messy name) with clean alias
    batch.insert(
        "deepseek-ai/DeepSeek-V3.1".to_string(),
        serde_json::from_value(serde_json::json!({
            "inputCostPerToken": {
                "amount": 500000,
                "currency": "USD"
            },
            "outputCostPerToken": {
                "amount": 1000000,
                "currency": "USD"
            },
            "modelDisplayName": "DeepSeek V3.1",
            "modelDescription": "DeepSeek V3.1 reasoning model",
            "contextLength": 65536,
            "verifiable": false,
            "isActive": true,
            "aliases": [
                "deepseek/deepseek-v3.1"  // Clean alias
            ]
        }))
        .unwrap(),
    );

    let updated_models = admin_batch_upsert_models(&server, batch, get_session_id()).await;
    println!("Updated {} models with aliases", updated_models.len());
    assert_eq!(updated_models.len(), 2);

    let org_id = org.id.clone();
    let api_key = get_api_key_for_org(&server, org_id.clone()).await;

    // Test 1: Request using an alias should work
    println!("\n=== Test 1: Request with alias 'openai/gpt-oss-120b' ===");
    let response = server
        .post("/v1/chat/completions")
        .add_header("Authorization", format!("Bearer {api_key}"))
        .json(&serde_json::json!({
            "model": "gpt-oss-120b",  // Using ALIAS
            "messages": [
                {
                    "role": "user",
                    "content": "Say hello"
                }
            ],
            "stream": false,
            "max_tokens": 20
        }))
        .await;

    println!("Response status: {}", response.status_code());

    if response.status_code() == 200 {
        let completion = response.json::<api::models::ChatCompletionResponse>();
        println!("Completion model field: {}", completion.model);
        println!("Usage: {:?}", completion.usage);

        // Verify response succeeded
        assert!(completion.usage.input_tokens > 0);
        assert!(completion.usage.output_tokens > 0);
        println!("✓ Successfully completed request using alias");
    } else {
        println!(
            "Model may not be available in discovery service: {}",
            response.text()
        );
    }

    // Test 2: Request using canonical name should still work
    println!("\n=== Test 2: Request with canonical name 'nearai/gpt-oss-120b' ===");
    let response = server
        .post("/v1/chat/completions")
        .add_header("Authorization", format!("Bearer {api_key}"))
        .json(&serde_json::json!({
            "model": "nearai/gpt-oss-120b",  // Using CANONICAL name
            "messages": [
                {
                    "role": "user",
                    "content": "Say hi"
                }
            ],
            "stream": false,
            "max_tokens": 20
        }))
        .await;

    println!("Response status: {}", response.status_code());

    if response.status_code() == 200 {
        let completion = response.json::<api::models::ChatCompletionResponse>();
        println!("Completion model field: {}", completion.model);
        println!("Usage: {:?}", completion.usage);
        assert!(completion.usage.input_tokens > 0);
        println!("✓ Successfully completed request using canonical name");
    } else {
        println!("Model may not be available: {}", response.text());
    }

    // Test 3: Clean alias for messy canonical name
    println!("\n=== Test 3: Request with clean alias 'deepseek/deepseek-v3.1' ===");
    let response = server
        .post("/v1/chat/completions")
        .add_header("Authorization", format!("Bearer {api_key}"))
        .json(&serde_json::json!({
            "model": "deepseek/deepseek-v3.1",  // Clean alias
            "messages": [
                {
                    "role": "user",
                    "content": "Test"
                }
            ],
            "stream": false,
            "max_tokens": 15
        }))
        .await;

    println!("Response status: {}", response.status_code());

    if response.status_code() == 200 {
        let completion = response.json::<api::models::ChatCompletionResponse>();
        println!("Completion model field: {}", completion.model);
        println!("✓ Successfully completed request using clean alias for messy canonical name");
    } else {
        println!("Model may not be available: {}", response.text());
    }

    // Test 4: Verify usage is tracked against canonical model
    println!("\n=== Test 4: Verify usage tracking uses canonical model name ===");
    tokio::time::sleep(tokio::time::Duration::from_millis(1000)).await;

    let history_response = server
        .get(format!("/v1/organizations/{org_id}/usage/history?limit=50").as_str())
        .add_header("Authorization", format!("Bearer {}", get_session_id()))
        .await;

    assert_eq!(history_response.status_code(), 200);
    let history = history_response.json::<api::routes::usage::UsageHistoryResponse>();
    println!("Usage history entries: {}", history.data.len());

    // Check that usage is recorded with canonical model names
    for entry in &history.data {
        println!(
            "Usage entry: model={}, input_tokens={}, output_tokens={}, cost={}",
            entry.model, entry.input_tokens, entry.output_tokens, entry.total_cost
        );

        // Verify model is a canonical model name
        assert!(
            entry.model == "nearai/gpt-oss-120b"
                || entry.model == "deepseek-ai/DeepSeek-V3.1"
                || entry.model == "Qwen/Qwen3-30B-A3B-Instruct-2507",
            "Usage should be tracked with canonical model name, got: {}",
            entry.model
        );
    }

    println!("✓ All usage tracked with canonical model names");

    println!("\n=== Alias Test Summary ===");
    println!("✓ Clients can use aliases to request models");
    println!("✓ Aliases resolve to canonical vLLM model names");
    println!("✓ Pricing is defined once per canonical model");
    println!("✓ Usage is tracked against canonical model names");
    println!("✓ Both aliases and canonical names work");
}

#[tokio::test]
async fn test_model_alias_consistency() {
    let server = setup_test_server().await;
    let org = setup_org_with_credits(&server, 10000000000i64).await; // $10.00 USD

    // Set up model with multiple aliases
    let mut batch = BatchUpdateModelApiRequest::new();
    batch.insert(
        "Qwen/Qwen3-30B-A3B-Instruct-2507".to_string(),
        serde_json::from_value(serde_json::json!({
            "inputCostPerToken": {
                "amount": 800000,
                "currency": "USD"
            },
            "outputCostPerToken": {
                "amount": 1600000,
                "currency": "USD"
            },
            "modelDisplayName": "Qwen3 30B A3B Instruct",
            "modelDescription": "Qwen3 30B model with A3B quantization",
            "contextLength": 32768,
            "verifiable": true,
            "isActive": true,
            "aliases": [
                "qwen/qwen3-30b-a3b-instruct-2507",  // Lowercase clean alias
                "qwen3-30b"                           // Short alias
            ]
        }))
        .unwrap(),
    );

    let updated_models = admin_batch_upsert_models(&server, batch, get_session_id()).await;
    assert_eq!(updated_models.len(), 1);
    println!("Set up model with 2 aliases");

    let api_key = get_api_key_for_org(&server, org.id).await;

    // Make request with first alias
    println!("\n=== Request 1: Using first alias 'qwen/qwen3-30b-a3b-instruct-2507' ===");
    let response1 = server
        .post("/v1/chat/completions")
        .add_header("Authorization", format!("Bearer {api_key}"))
        .json(&serde_json::json!({
            "model": "qwen/qwen3-30b-a3b-instruct-2507",  // First alias
            "messages": [{"role": "user", "content": "Hi"}],
            "stream": false,
            "max_tokens": 10
        }))
        .await;

    let cost1 = if response1.status_code() == 200 {
        let completion1 = response1.json::<api::models::ChatCompletionResponse>();
        let input_cost = (completion1.usage.input_tokens as i64) * 800000;
        let output_cost = (completion1.usage.output_tokens as i64) * 1600000;
        let total_cost = input_cost + output_cost;
        println!("Request 1 cost: {total_cost} nano-dollars");
        Some(total_cost)
    } else {
        println!("Model may not be available");
        None
    };

    // Make request with second alias
    println!("\n=== Request 2: Using second alias 'qwen3-30b' ===");
    let response2 = server
        .post("/v1/chat/completions")
        .add_header("Authorization", format!("Bearer {api_key}"))
        .json(&serde_json::json!({
            "model": "qwen3-30b",  // Second alias
            "messages": [{"role": "user", "content": "Hi"}],
            "stream": false,
            "max_tokens": 10
        }))
        .await;

    if response2.status_code() == 200 {
        let completion2 = response2.json::<api::models::ChatCompletionResponse>();
        let input_cost = (completion2.usage.input_tokens as i64) * 800000;
        let output_cost = (completion2.usage.output_tokens as i64) * 1600000;
        let total_cost = input_cost + output_cost;
        println!("Request 2 cost: {total_cost} nano-dollars");

        // Verify both use the same pricing (from canonical model)
        if let Some(cost1) = cost1 {
            // Costs should be similar (within tolerance due to token count variation)
            let cost_diff = (total_cost - cost1).abs();
            let tolerance_percent = 0.5; // 50% tolerance for token variation
            let max_diff = ((cost1 as f64) * tolerance_percent) as i64;

            println!("Cost comparison: {cost1} vs {total_cost}, diff: {cost_diff}");
            assert!(
                cost_diff <= max_diff || cost_diff.abs() < 100000000, // Allow some variation
                "Both aliases should use same pricing model"
            );
        }
        println!("✓ Different aliases resolve to same canonical model pricing");
    }

    // Test 3: Request with canonical name
    println!("\n=== Request 3: Using canonical name 'Qwen/Qwen3-30B-A3B-Instruct-2507' ===");
    let response3 = server
        .post("/v1/chat/completions")
        .add_header("Authorization", format!("Bearer {api_key}"))
        .json(&serde_json::json!({
            "model": "Qwen/Qwen3-30B-A3B-Instruct-2507",  // Canonical name
            "messages": [{"role": "user", "content": "Hello"}],
            "stream": false,
            "max_tokens": 10
        }))
        .await;

    if response3.status_code() == 200 {
        let completion3 = response3.json::<api::models::ChatCompletionResponse>();
        println!("Canonical name usage: {:?}", completion3.usage);
        println!("✓ Canonical name still works alongside aliases");
    }

    println!("\n=== Test Complete ===");
    println!("Verified that multiple aliases can point to the same canonical model");
    println!("and all share the same pricing configuration");
}

// ============================================
// Streaming Signature Verification Tests
// ============================================

#[tokio::test]
async fn test_streaming_chat_completion_signature_verification() {
    let server = setup_test_server().await;
    let org = setup_org_with_credits(&server, 10000000000i64).await; // $10.00 USD
    println!("Created organization: {}", org.id);

    let api_key = get_api_key_for_org(&server, org.id).await;

    // Use a simple, consistent model for testing
    let model_name = "deepseek-ai/DeepSeek-V3.1";

    // Step 1 & 2: Construct request body with streaming enabled
    let request_body = serde_json::json!({
        "messages": [
            {
                "role": "user",
                "content": "Respond with only two words."
            }
        ],
        "stream": true,
        "model": model_name,
        "nonce": 42
    });

    println!("\n=== Request Body ===");
    println!("{}", serde_json::to_string_pretty(&request_body).unwrap());

    // Step 3: Compute expected request hash
    let request_json = serde_json::to_string(&request_body).expect("Failed to serialize request");
    let expected_request_hash = compute_sha256(&request_json);
    println!("\n=== Expected Request Hash ===");
    println!("Request JSON: {request_json}");
    println!("Expected hash: {expected_request_hash}");

    // Step 4: Make streaming request and capture raw response
    let response = server
        .post("/v1/chat/completions")
        .add_header("Authorization", format!("Bearer {api_key}"))
        .json(&request_body)
        .await;

    println!("\n=== Response Status ===");
    println!("Status: {}", response.status_code());
    assert_eq!(
        response.status_code(),
        200,
        "Streaming request should succeed"
    );

    // Capture the complete raw response text (SSE format)
    let response_text = response.text();
    println!("=== Raw Streaming Response ===");
    println!("{response_text}");

    // Step 5: Parse streaming response to extract chat_id and verify structure
    let mut chat_id: Option<String> = None;
    let mut content = String::new();

    println!("=== Parsing SSE Stream ===");
    for line in response_text.lines() {
        if let Some(data) = line.strip_prefix("data: ") {
            if data.trim() == "[DONE]" {
                println!("Stream completed with [DONE]");
                break;
            }

            if let Ok(StreamChunk::Chat(chat_chunk)) = serde_json::from_str::<StreamChunk>(data) {
                // Extract chat_id from first chunk
                if chat_id.is_none() {
                    chat_id = Some(chat_chunk.id.clone());
                    println!("Extracted chat_id: {}", chat_chunk.id);
                }

                // Accumulate content
                if let Some(choice) = chat_chunk.choices.first() {
                    if let Some(delta) = &choice.delta {
                        if let Some(delta_content) = &delta.content {
                            content.push_str(delta_content.as_str());
                        }
                    }
                }
            }
        }
    }

    let chat_id = chat_id.expect("Should have extracted chat_id from stream");
    println!("Accumulated content: '{content}'");
    assert!(!content.is_empty(), "Should have received some content");

    // Step 6: Compute expected response hash from the complete raw response
    let expected_response_hash = compute_sha256(&response_text);
    println!("\n=== Expected Response Hash ===");
    println!("Expected hash: {expected_response_hash}");

    // Wait for signature to be stored asynchronously
    println!("\n=== Waiting for Signature Storage ===");
    tokio::time::sleep(tokio::time::Duration::from_millis(1000)).await;

    // Step 7: Query signature API
    println!("\n=== Querying Signature API ===");
    let signature_response = server
        .get(format!("/v1/signature/{chat_id}?model={model_name}&signing_algo=ecdsa").as_str())
        .add_header("Authorization", format!("Bearer {api_key}"))
        .await;

    println!("Signature API status: {}", signature_response.status_code());
    assert_eq!(
        signature_response.status_code(),
        200,
        "Signature API should return successfully"
    );

    let signature_json = signature_response.json::<serde_json::Value>();
    println!(
        "Signature response: {}",
        serde_json::to_string_pretty(&signature_json).unwrap()
    );

    // Step 8: Parse signature text field (format: "request_hash:response_hash")
    let signature_text = signature_json
        .get("text")
        .and_then(|v| v.as_str())
        .expect("Signature response should have 'text' field");

    println!("\n=== Parsing Signature Text ===");
    println!("Signature text: {signature_text}");

    let hash_parts: Vec<&str> = signature_text.split(':').collect();
    assert_eq!(
        hash_parts.len(),
        2,
        "Signature text should contain two hashes separated by ':'"
    );

    let actual_request_hash = hash_parts[0];
    let actual_response_hash = hash_parts[1];

    println!("Actual request hash:  {actual_request_hash}");
    println!("Actual response hash: {actual_response_hash}");

    // Step 9: Critical Assertions - These will FAIL with the current bug
    println!("\n=== Hash Verification ===");

    println!("\nRequest Hash Comparison:");
    println!("  Expected: {expected_request_hash}");
    println!("  Actual:   {actual_request_hash}");

    assert_eq!(
        expected_request_hash, actual_request_hash,
        "\n\n❌ REQUEST HASH MISMATCH!\n\
         Expected: {expected_request_hash}\n\
         Actual:   {actual_request_hash}\n\n\
         This means the signature API is not using the correct request body for hashing.\n\
         The signature cannot be verified correctly.\n"
    );

    println!("\nResponse Hash Comparison:");
    println!("  Expected: {expected_response_hash}");
    println!("  Actual:   {actual_response_hash}");

    assert_eq!(
        expected_response_hash, actual_response_hash,
        "\n\n❌ RESPONSE HASH MISMATCH!\n\
         Expected: {expected_response_hash}\n\
         Actual:   {actual_response_hash}\n\n\
         This means the signature API is not using the correct streaming response body for hashing.\n\
         The signature cannot be verified correctly.\n"
    );

    println!("\n✅ All hash verifications passed!");
    println!("The streaming chat completion signatures are correctly computed.");

    // Verify the signature itself is present
    let signature = signature_json
        .get("signature")
        .and_then(|v| v.as_str())
        .expect("Should have signature field");
    assert!(!signature.is_empty(), "Signature should not be empty");
    assert!(
        signature.starts_with("0x"),
        "Signature should be hex-encoded"
    );

    let signing_address = signature_json
        .get("signing_address")
        .and_then(|v| v.as_str())
        .expect("Should have signing_address field");
    assert!(
        !signing_address.is_empty(),
        "Signing address should not be empty"
    );

    let signing_algo = signature_json
        .get("signing_algo")
        .and_then(|v| v.as_str())
        .expect("Should have signing_algo field");
    assert_eq!(signing_algo, "ecdsa", "Should use ECDSA signing algorithm");

    println!("\n=== Test Summary ===");
    println!("✅ Streaming request succeeded");
    println!("✅ Chat completion ID extracted: {chat_id}");
    println!("✅ Content received: {} chars", content.len());
    println!("✅ Signature stored and retrieved");
    println!("✅ Request hash matches: {expected_request_hash}");
    println!("✅ Response hash matches: {expected_response_hash}");
    println!("✅ Signature is present: {}", &signature[..20]);
    println!("✅ Signing address: {signing_address}");
    println!("✅ Signing algorithm: {signing_algo}");
}

// ============================================
// Admin Access Token Tests
// ============================================

#[tokio::test]
async fn test_admin_access_token_create_long_term() {
    let server = setup_test_server().await;

    let expires_in_hours = 4320; // 180 days
    let name = "Production Billing Service Token";
    let reason = "This is a production billing service token";

    // Test long-term access token (180 days)
    let request = serde_json::json!({
        "expires_in_hours": expires_in_hours,
        "name": name,
        "reason": reason,
    });

    // Get access token from refresh token
    let access_token = get_access_token_from_refresh_token(&server, get_session_id()).await;

    let response = server
        .post("/v1/admin/access-tokens")
        .add_header("Authorization", format!("Bearer {access_token}"))
        .json(&request)
        .await;

    assert_eq!(response.status_code(), 200);

    let token_response = response.json::<api::models::AdminAccessTokenResponse>();

    // Verify response structure
    assert!(!token_response.access_token.is_empty());
    assert_eq!(token_response.created_by_user_id, MOCK_USER_ID);
    assert_eq!(token_response.name, name);
    assert_eq!(token_response.reason, reason);

    // Verify expiration is approximately 180 days from now
    let now = chrono::Utc::now();
    let expected_expiry = now + chrono::Duration::hours(expires_in_hours);
    let time_diff = (token_response.expires_at - expected_expiry)
        .num_minutes()
        .abs();
    assert!(
        time_diff < 5,
        "Expiration time should be within 5 minutes of expected time"
    );

    println!(
        "✅ Created long-term admin access token: {}",
        &token_response.access_token[..20]
    );
}

#[tokio::test]
async fn test_admin_access_token_create_invalid_expiration() {
    let server = setup_test_server().await;

    // Test with invalid expiration time (negative)
    let request = serde_json::json!({
        "expires_in_hours": -1,
        "name": "Invalid Token",
        "reason": "Testing invalid expiration"
    });

    // Get access token from refresh token
    let access_token = get_access_token_from_refresh_token(&server, get_session_id()).await;

    let response = server
        .post("/v1/admin/access-tokens")
        .add_header("Authorization", format!("Bearer {access_token}"))
        .json(&request)
        .await;

    assert_eq!(response.status_code(), 400);

    // Check the response body for validation error
    let response_text = response.text();
    assert!(response_text.contains("must be a positive number"));

    println!("✅ Correctly rejected negative expiration time");
}

#[tokio::test]
async fn test_admin_access_token_create_zero_expiration() {
    let server = setup_test_server().await;

    // Test with zero expiration time
    let request = serde_json::json!({
        "expires_in_hours": 0,
        "name": "Zero Expiration Token",
        "reason": "Testing zero expiration"
    });

    // Get access token from refresh token
    let access_token = get_access_token_from_refresh_token(&server, get_session_id()).await;

    let response = server
        .post("/v1/admin/access-tokens")
        .add_header("Authorization", format!("Bearer {access_token}"))
        .json(&request)
        .await;

    assert_eq!(response.status_code(), 400);

    // Check the response body for validation error
    let response_text = response.text();
    assert!(response_text.contains("must be a positive number"));

    println!("✅ Correctly rejected zero expiration time");
}

#[tokio::test]
async fn test_admin_access_token_create_unauthorized() {
    let server = setup_test_server().await;

    // Test without authorization header
    let request = serde_json::json!({
        "expires_in_hours": 24
    });

    let response = server.post("/v1/admin/access-tokens").json(&request).await;

    assert_eq!(response.status_code(), 401);

    println!("✅ Correctly rejected request without authorization");
}

#[tokio::test]
#[ignore] // the implementation of MockAuthService accepts any string as valid token, so this test won't pass
async fn test_admin_access_token_create_invalid_token() {
    let server = setup_test_server().await;

    // Test with invalid session token
    let request = serde_json::json!({
        "expires_in_hours": 24
    });

    let response = server
        .post("/v1/admin/access-tokens")
        .add_header("Authorization", "Bearer invalid_token_12345")
        .json(&request)
        .await;

    assert_eq!(response.status_code(), 401);

    println!("✅ Correctly rejected request with invalid token");
}

#[tokio::test]
async fn test_admin_access_token_use_created_token() {
    let server = setup_test_server().await;

    // First, create an admin access token
    let create_request = serde_json::json!({
        "expires_in_hours": 24,
        "name": "Test Token",
        "reason": "Testing admin access token functionality",
    });

    let create_response = server
        .post("/v1/admin/access-tokens")
        .add_header("Authorization", format!("Bearer {}", get_session_id()))
        .json(&create_request)
        .await;

    assert_eq!(create_response.status_code(), 200);
    let token_response = create_response.json::<api::models::AdminAccessTokenResponse>();
    let admin_token = token_response.access_token;

    // Now use the created token to access an admin endpoint
    let org = create_org(&server).await;

    let update_request = serde_json::json!({
        "spendLimit": {
            "amount": 50000000000i64, // $50.00 USD
            "currency": "USD"
        },
        "changedBy": "admin@test.com",
        "changeReason": "Test using created admin token"
    });

    let update_response = server
        .patch(format!("/v1/admin/organizations/{}/limits", org.id).as_str())
        .add_header("Authorization", format!("Bearer {admin_token}"))
        .json(&update_request)
        .await;

    assert_eq!(update_response.status_code(), 200);

    let update_result = update_response.json::<api::models::UpdateOrganizationLimitsResponse>();
    assert_eq!(update_result.organization_id, org.id);
    assert_eq!(update_result.spend_limit.amount, 50000000000i64);

    println!("✅ Successfully used created admin token to update organization limits");
}

#[tokio::test]
async fn test_admin_access_token_create_and_list() {
    let server = setup_test_server().await;

    // Get access token from refresh token
    let access_token = get_access_token_from_refresh_token(&server, get_session_id()).await;

    // Create an admin access token
    let create_request = serde_json::json!({
        "expires_in_hours": 24,
        "name": "Test Token",
        "reason": "Testing admin access token functionality"
    });

    let create_response = server
        .post("/v1/admin/access-tokens")
        .add_header("Authorization", format!("Bearer {access_token}"))
        .json(&create_request)
        .await;

    assert_eq!(create_response.status_code(), 200);
    let token_response = create_response.json::<api::models::AdminAccessTokenResponse>();
    assert!(!token_response.access_token.is_empty());
    assert_eq!(token_response.name, "Test Token");

    // List admin access tokens
    let list_response = server
        .get("/v1/admin/access-tokens")
        .add_header("Authorization", format!("Bearer {access_token}"))
        .await;

    assert_eq!(list_response.status_code(), 200);

    let list_data = list_response.json::<serde_json::Value>();
    assert!(list_data["data"].is_array());
    assert!(list_data["total"].is_number());
    assert!(list_data["limit"].is_number());
    assert!(list_data["offset"].is_number());

    // Verify we have at least one token
    let tokens = list_data["data"].as_array().unwrap();
    assert!(!tokens.is_empty());

    // Check the structure of the first token
    let first_token = &tokens[0];
    assert!(first_token["id"].is_string());
    assert!(first_token["name"].is_string());
    assert!(first_token["created_by_user_id"].is_string());
    assert!(first_token["creation_reason"].is_string());
    assert!(first_token["expires_at"].is_string());
    assert!(first_token["created_at"].is_string());
    assert!(first_token["is_active"].is_boolean());

    println!("✅ Admin access token create and list works correctly");
}

#[tokio::test]
async fn test_admin_access_token_list_pagination() {
    let server = setup_test_server().await;

    // Get access token from refresh token
    let access_token = get_access_token_from_refresh_token(&server, get_session_id()).await;

    // Create multiple admin access tokens to test pagination
    for i in 0..3 {
        let create_request = serde_json::json!({
            "expires_in_hours": 24,
            "name": format!("Test Token {}", i),
            "reason": format!("Testing pagination {}", i)
        });

        let create_response = server
            .post("/v1/admin/access-tokens")
            .add_header("Authorization", format!("Bearer {access_token}"))
            .json(&create_request)
            .await;

        assert_eq!(create_response.status_code(), 200);
    }

    // Test pagination with limit and offset
    let list_response = server
        .get("/v1/admin/access-tokens?limit=2&offset=0")
        .add_header("Authorization", format!("Bearer {access_token}"))
        .await;

    assert_eq!(list_response.status_code(), 200);

    let list_data = list_response.json::<serde_json::Value>();
    let tokens = list_data["data"].as_array().unwrap();

    // Should have at most 2 records due to limit
    assert!(tokens.len() <= 2);
    assert_eq!(list_data["limit"], 2);
    assert_eq!(list_data["offset"], 0);

    // Test second page
    let list_response2 = server
        .get("/v1/admin/access-tokens?limit=2&offset=2")
        .add_header("Authorization", format!("Bearer {access_token}"))
        .await;

    assert_eq!(list_response2.status_code(), 200);

    let list_data2 = list_response2.json::<serde_json::Value>();

    assert_eq!(list_data2["limit"], 2);
    assert_eq!(list_data2["offset"], 2);

    println!("✅ Admin access token list pagination works correctly");
}

#[tokio::test]
async fn test_admin_access_token_create_and_delete() {
    let server = setup_test_server().await;

    // Get access token from refresh token
    let access_token = get_access_token_from_refresh_token(&server, get_session_id()).await;

    // Create an admin access token
    let create_request = serde_json::json!({
        "expires_in_hours": 24,
        "name": "Token to Delete",
        "reason": "Testing delete functionality"
    });

    let create_response = server
        .post("/v1/admin/access-tokens")
        .add_header("Authorization", format!("Bearer {access_token}"))
        .json(&create_request)
        .await;

    assert_eq!(create_response.status_code(), 200);
    let token_response = create_response.json::<api::models::AdminAccessTokenResponse>();
    let token_id = token_response.id;

    // Delete the admin access token
    let delete_request = serde_json::json!({
        "reason": "Testing delete functionality"
    });

    let delete_response = server
        .delete(&format!("/v1/admin/access-tokens/{token_id}"))
        .add_header("Authorization", format!("Bearer {access_token}"))
        .json(&delete_request)
        .await;

    assert_eq!(delete_response.status_code(), 200);

    let delete_data = delete_response.json::<serde_json::Value>();
    assert_eq!(
        delete_data["message"],
        "Admin access token revoked successfully"
    );
    assert_eq!(delete_data["token_id"], token_id);
    assert!(delete_data["revoked_by"].is_string());
    assert!(delete_data["revoked_at"].is_string());

    println!("✅ Admin access token delete works correctly");
}

#[tokio::test]
async fn test_admin_access_token_delete_not_found() {
    let server = setup_test_server().await;

    // Get access token from refresh token
    let access_token = get_access_token_from_refresh_token(&server, get_session_id()).await;

    // Try to delete a non-existent token
    let fake_token_id = "00000000-0000-0000-0000-000000000000";
    let delete_request = serde_json::json!({
        "reason": "Testing not found scenario"
    });

    let delete_response = server
        .delete(&format!("/v1/admin/access-tokens/{fake_token_id}"))
        .add_header("Authorization", format!("Bearer {access_token}"))
        .json(&delete_request)
        .await;

    assert_eq!(delete_response.status_code(), 404);

    let delete_data = delete_response.json::<serde_json::Value>();
    assert!(delete_data["error"]["message"].is_string());
    assert!(delete_data["error"]["message"]
        .as_str()
        .unwrap()
        .contains("not found"));

    println!("✅ Admin access token delete correctly handles not found");
}

#[tokio::test]
async fn test_admin_access_token_delete_invalid_id() {
    let server = setup_test_server().await;

    // Get access token from refresh token
    let access_token = get_access_token_from_refresh_token(&server, get_session_id()).await;

    // Try to delete with invalid token ID format
    let invalid_token_id = "invalid-id";
    let delete_request = serde_json::json!({
        "reason": "Testing invalid ID format"
    });

    let delete_response = server
        .delete(&format!("/v1/admin/access-tokens/{invalid_token_id}"))
        .add_header("Authorization", format!("Bearer {access_token}"))
        .json(&delete_request)
        .await;

    assert_eq!(delete_response.status_code(), 400);

    let delete_data = delete_response.json::<serde_json::Value>();
    assert!(delete_data["error"]["message"].is_string());
    assert!(delete_data["error"]["message"]
        .as_str()
        .unwrap()
        .contains("Invalid token ID format"));

    println!("✅ Admin access token delete correctly handles invalid ID format");
}

#[tokio::test]
async fn test_admin_access_token_unauthorized() {
    let server = setup_test_server().await;

    // Test create without authentication
    let create_request = serde_json::json!({
        "expires_in_hours": 24,
        "name": "Unauthorized Test",
        "reason": "Testing unauthorized access"
    });

    let create_response = server
        .post("/v1/admin/access-tokens")
        .json(&create_request)
        .await;

    assert_eq!(create_response.status_code(), 401);

    // Test list without authentication
    let list_response = server.get("/v1/admin/access-tokens").await;
    assert_eq!(list_response.status_code(), 401);

    // Test delete without authentication
    let delete_request = serde_json::json!({
        "reason": "Testing unauthorized access"
    });

    let delete_response = server
        .delete("/v1/admin/access-tokens/00000000-0000-0000-0000-000000000000")
        .json(&delete_request)
        .await;
    assert_eq!(delete_response.status_code(), 401);

    println!("✅ Admin access token endpoints correctly require authentication");
}

#[tokio::test]
async fn test_admin_access_token_cannot_manage_tokens() {
    let server = setup_test_server().await;

    // Get access token from refresh token
    let access_token = get_access_token_from_refresh_token(&server, get_session_id()).await;

    // Create an admin access token
    let create_request = serde_json::json!({
        "expires_in_hours": 24,
        "name": "Test Admin Token",
        "reason": "Testing token management restriction"
    });

    let create_response = server
        .post("/v1/admin/access-tokens")
        .add_header("Authorization", format!("Bearer {access_token}"))
        .json(&create_request)
        .await;

    assert_eq!(create_response.status_code(), 200);
    let token_response = create_response.json::<api::models::AdminAccessTokenResponse>();
    let admin_token = token_response.access_token;

    // Try to use the admin access token to create another admin access token (should fail)
    let create_request2 = serde_json::json!({
        "expires_in_hours": 24,
        "name": "Nested Admin Token",
        "reason": "This should fail"
    });

    let create_response2 = server
        .post("/v1/admin/access-tokens")
        .add_header("Authorization", format!("Bearer {admin_token}"))
        .json(&create_request2)
        .await;

    // Should fail because admin access tokens cannot be used for token management
    assert_eq!(create_response2.status_code(), 403);

    // Try to use the admin access token to list admin access tokens (should fail)
    let list_response = server
        .get("/v1/admin/access-tokens")
        .add_header("Authorization", format!("Bearer {admin_token}"))
        .await;

    assert_eq!(list_response.status_code(), 403);

    // Try to use the admin access token to delete an admin access token (should fail)
    let delete_response = server
        .delete("/v1/admin/access-tokens/00000000-0000-0000-0000-000000000000")
        .add_header("Authorization", format!("Bearer {admin_token}"))
        .json(&serde_json::json!({"reason": "This should fail"}))
        .await;

    assert_eq!(delete_response.status_code(), 403);

    println!("✅ Admin access tokens correctly restricted from token management endpoints");
}

<<<<<<< HEAD
#[tokio::test]
async fn test_create_access_token_success_user_agent_match() {
    // Spin up full test server (with MockAuthService, DB, etc.)
    let server = setup_test_server().await;

    // Simulate refresh token for user
    let refresh_token = "rt_mock_refresh_token";
    let user_agent = "Mock User Agent";

    // Perform API request
    let response = server
        .post("/v1/users/me/access-tokens")
        .add_header("Authorization", format!("Bearer {refresh_token}"))
        .add_header("User-Agent", user_agent)
        .await;

    // Validate response
    assert_eq!(response.status_code(), 200, "Expected 200 OK");
    let body = response.json::<api::models::AccessAndRefreshTokenResponse>();

    assert!(
        body.access_token.len() > 10,
        "Access token should be non-empty"
    );
    assert!(
        body.refresh_token.starts_with("rt_"),
        "Refresh token should start with rt_"
    );

    println!("✅ Success: {body:?}");
}

#[tokio::test]
async fn test_create_access_token_success_user_agent_mismatch() {
    let server = setup_test_server().await;

    let refresh_token = "rt_mock_refresh_token";
    let user_agent = "Different User Agent";

    let response = server
        .post("/v1/users/me/access-tokens")
        .add_header("Authorization", format!("Bearer {refresh_token}"))
        .add_header("User-Agent", user_agent)
        .await;

    assert_eq!(response.status_code(), 401, "Expected 401 Unauthorized");
    println!("Correctly rejected mismatched User-Agent");
=======
// ============================================
// Admin List Users Tests
// ============================================

#[tokio::test]
async fn test_admin_list_users_without_organizations() {
    let server = setup_test_server().await;

    // Get access token from refresh token
    let access_token = get_access_token_from_refresh_token(&server, get_session_id()).await;

    // Create a few organizations to ensure we have some users
    let _org1 = create_org(&server).await;
    let _org2 = create_org(&server).await;

    // List users without organizations
    let response = server
        .get("/v1/admin/users?limit=50&offset=0")
        .add_header("Authorization", format!("Bearer {access_token}"))
        .await;

    assert_eq!(response.status_code(), 200);

    let users_response = response.json::<api::models::ListUsersResponse>();
    println!("Users response: {users_response:?}");

    // Verify response structure
    assert!(
        !users_response.users.is_empty(),
        "Should have at least one user"
    );
    assert!(users_response.total > 0, "Total should be greater than 0");
    assert_eq!(users_response.limit, 50);
    assert_eq!(users_response.offset, 0);

    // Verify users don't have organizations when not requested
    for user in &users_response.users {
        assert!(
            user.organizations.is_none(),
            "Users should not have organizations when include_organizations is false"
        );
        assert!(!user.id.is_empty(), "User should have an ID");
        assert!(!user.email.is_empty(), "User should have an email");
    }

    println!("✅ Admin list users without organizations works correctly");
}

#[tokio::test]
#[ignore = "skip the test as the user has created orgs in other tests"]
async fn test_admin_list_users_with_organizations() {
    let server = setup_test_server().await;

    // Get access token from refresh token
    let access_token = get_access_token_from_refresh_token(&server, get_session_id()).await;

    // Create organizations with spend limits for the mock user
    let org1 = setup_org_with_credits(&server, 10000000000i64).await; // $10.00 USD
                                                                      // Small delay to ensure org1 is created before org2 (for earliest org test)
    tokio::time::sleep(tokio::time::Duration::from_millis(100)).await;
    let _org2 = setup_org_with_credits(&server, 20000000000i64).await; // $20.00 USD

    // List users with organizations
    let response = server
        .get("/v1/admin/users?limit=50&offset=0&include_organizations=true")
        .add_header("Authorization", format!("Bearer {access_token}"))
        .await;

    assert_eq!(response.status_code(), 200);

    let users_response = response.json::<api::models::ListUsersResponse>();
    println!("Users with organizations response: {users_response:?}");

    // Find the mock user (admin@test.com)
    let mock_user = users_response
        .users
        .iter()
        .find(|u| u.email == "admin@test.com")
        .expect("Should find mock user");

    println!("Mock user: {mock_user:?}");

    // Verify user has organizations
    assert!(
        mock_user.organizations.is_some(),
        "User should have organizations when include_organizations=true"
    );

    let organizations = mock_user.organizations.as_ref().unwrap();
    assert!(
        !organizations.is_empty(),
        "User should have at least one organization"
    );

    // Verify we only get the earliest organization (should be org1 since it was created first)
    assert_eq!(
        organizations.len(),
        1,
        "Should only return the earliest organization per user"
    );

    let org = &organizations[0];
    assert_eq!(org.id, org1.id, "Should return the earliest organization");
    assert!(!org.name.is_empty(), "Organization should have a name");
    assert!(
        org.spend_limit.is_some(),
        "Organization should have a spend limit"
    );

    let spend_limit = org.spend_limit.as_ref().unwrap();
    assert_eq!(
        spend_limit.amount, 10000000000i64,
        "Spend limit should be $10.00"
    );
    assert_eq!(spend_limit.scale, 9, "Scale should be 9 (nano-dollars)");
    assert_eq!(spend_limit.currency, "USD", "Currency should be USD");

    println!("✅ Admin list users with organizations works correctly");
    println!("   - User has earliest organization: {}", org.name);
    println!(
        "   - Organization spend limit: ${}",
        spend_limit.amount as f64 / 1_000_000_000.0
    );
}

#[tokio::test]
async fn test_admin_list_users_with_organizations_no_spend_limit() {
    let server = setup_test_server().await;

    // Get access token from refresh token
    let access_token = get_access_token_from_refresh_token(&server, get_session_id()).await;

    // Create an organization WITHOUT setting spend limit
    let org = create_org(&server).await;

    // List users with organizations
    let response = server
        .get("/v1/admin/users?limit=50&offset=0&include_organizations=true")
        .add_header("Authorization", format!("Bearer {access_token}"))
        .await;

    assert_eq!(response.status_code(), 200);

    let users_response = response.json::<api::models::ListUsersResponse>();

    // Find the mock user
    let mock_user = users_response
        .users
        .iter()
        .find(|u| u.email == "admin@test.com")
        .expect("Should find mock user");

    // Verify user has organizations
    if let Some(organizations) = &mock_user.organizations {
        if let Some(org_detail) = organizations.iter().find(|o| o.id == org.id) {
            // Organization should be present but spend_limit should be None
            assert!(
                org_detail.spend_limit.is_none(),
                "Organization without spend limit should have None"
            );
            assert_eq!(org_detail.id, org.id);
            assert!(!org_detail.name.is_empty());
        }
    }

    println!("✅ Admin list users correctly handles organizations without spend limits");
}

#[tokio::test]
async fn test_admin_list_users_pagination() {
    let server = setup_test_server().await;

    // Get access token from refresh token
    let access_token = get_access_token_from_refresh_token(&server, get_session_id()).await;

    // List first page
    let response1 = server
        .get("/v1/admin/users?limit=2&offset=0")
        .add_header("Authorization", format!("Bearer {access_token}"))
        .await;

    assert_eq!(response1.status_code(), 200);
    let page1 = response1.json::<api::models::ListUsersResponse>();

    assert!(
        page1.users.len() <= 2,
        "First page should have at most 2 users"
    );
    assert_eq!(page1.limit, 2);
    assert_eq!(page1.offset, 0);

    // List second page
    let response2 = server
        .get("/v1/admin/users?limit=2&offset=2")
        .add_header("Authorization", format!("Bearer {access_token}"))
        .await;

    assert_eq!(response2.status_code(), 200);
    let page2 = response2.json::<api::models::ListUsersResponse>();

    assert_eq!(page2.limit, 2);
    assert_eq!(page2.offset, 2);

    // Verify total is consistent
    assert_eq!(
        page1.total, page2.total,
        "Total should be the same across pages"
    );

    // Verify no duplicate users between pages
    let page1_ids: std::collections::HashSet<&str> =
        page1.users.iter().map(|u| u.id.as_str()).collect();
    let page2_ids: std::collections::HashSet<&str> =
        page2.users.iter().map(|u| u.id.as_str()).collect();

    let intersection: Vec<&str> = page1_ids.intersection(&page2_ids).copied().collect();
    assert!(
        intersection.is_empty(),
        "Pages should not have duplicate users"
    );

    println!("✅ Admin list users pagination works correctly");
}

#[tokio::test]
async fn test_admin_list_users_pagination_with_organizations() {
    let server = setup_test_server().await;

    // Get access token from refresh token
    let access_token = get_access_token_from_refresh_token(&server, get_session_id()).await;

    // Create organizations with spend limits
    let _org1 = setup_org_with_credits(&server, 10000000000i64).await;
    let _org2 = setup_org_with_credits(&server, 20000000000i64).await;

    // List first page with organizations
    let response1 = server
        .get("/v1/admin/users?limit=2&offset=0&include_organizations=true")
        .add_header("Authorization", format!("Bearer {access_token}"))
        .await;

    assert_eq!(response1.status_code(), 200);
    let page1 = response1.json::<api::models::ListUsersResponse>();

    assert_eq!(page1.limit, 2);
    assert_eq!(page1.offset, 0);

    // Verify organizations are included
    for user in &page1.users {
        if let Some(orgs) = &user.organizations {
            for org in orgs {
                // Verify organization structure
                assert!(!org.id.is_empty());
                assert!(!org.name.is_empty());
                // spend_limit can be Some or None
            }
        }
    }

    println!("✅ Admin list users pagination with organizations works correctly");
}

#[tokio::test]
async fn test_admin_list_users_unauthorized() {
    let server = setup_test_server().await;

    // Try to list users without authentication
    let response = server.get("/v1/admin/users").await;

    assert_eq!(response.status_code(), 401, "Should require authentication");

    println!("✅ Admin list users correctly requires authentication");
}

#[tokio::test]
#[ignore = "skip the test as the user has created orgs in other tests"]
async fn test_admin_list_users_earliest_organization_only() {
    let server = setup_test_server().await;

    // Get access token from refresh token
    let access_token = get_access_token_from_refresh_token(&server, get_session_id()).await;

    // Create multiple organizations for the same user (mock user owns all orgs)
    // Create them with delays to ensure different timestamps
    let org1 = setup_org_with_credits(&server, 10000000000i64).await; // $10.00 USD
    tokio::time::sleep(tokio::time::Duration::from_millis(100)).await;
    let org2 = setup_org_with_credits(&server, 20000000000i64).await; // $20.00 USD
    tokio::time::sleep(tokio::time::Duration::from_millis(100)).await;
    let org3 = setup_org_with_credits(&server, 30000000000i64).await; // $30.00 USD

    // List users with organizations
    let response = server
        .get("/v1/admin/users?limit=50&offset=0&include_organizations=true")
        .add_header("Authorization", format!("Bearer {access_token}"))
        .await;

    assert_eq!(response.status_code(), 200);

    let users_response = response.json::<api::models::ListUsersResponse>();

    // Find the mock user
    let mock_user = users_response
        .users
        .iter()
        .find(|u| u.email == "admin@test.com")
        .expect("Should find mock user");

    // Verify we only get ONE organization (the earliest)
    assert!(
        mock_user.organizations.is_some(),
        "User should have organizations"
    );

    let organizations = mock_user.organizations.as_ref().unwrap();
    assert_eq!(
        organizations.len(),
        1,
        "Should only return the earliest organization, not all organizations"
    );

    // Verify it's org1 (the earliest one created)
    let returned_org = &organizations[0];
    assert_eq!(
        returned_org.id, org1.id,
        "Should return the earliest organization (org1)"
    );
    assert_eq!(
        returned_org.spend_limit.as_ref().unwrap().amount,
        10000000000i64,
        "Should have org1's spend limit"
    );

    println!("✅ Admin list users correctly returns only earliest organization");
    println!("   - Returned org ID: {}", returned_org.id);
    println!("   - Expected org1 ID: {}", org1.id);
    println!("   - Org2 ID (not returned): {}", org2.id);
    println!("   - Org3 ID (not returned): {}", org3.id);
}

#[tokio::test]
async fn test_admin_list_users_default_parameters() {
    let server = setup_test_server().await;

    // Get access token from refresh token
    let access_token = get_access_token_from_refresh_token(&server, get_session_id()).await;

    // Test with default parameters (no query params)
    let response = server
        .get("/v1/admin/users")
        .add_header("Authorization", format!("Bearer {access_token}"))
        .await;

    assert_eq!(response.status_code(), 200);

    let users_response = response.json::<api::models::ListUsersResponse>();

    // Verify default values are used
    assert_eq!(users_response.limit, 100, "Default limit should be 100");
    assert_eq!(users_response.offset, 0, "Default offset should be 0");

    // Verify organizations are not included by default
    for user in &users_response.users {
        assert!(
            user.organizations.is_none(),
            "Organizations should not be included by default"
        );
    }

    println!("✅ Admin list users uses correct default parameters");
>>>>>>> 3f8b738b
}<|MERGE_RESOLUTION|>--- conflicted
+++ resolved
@@ -2887,7 +2887,7 @@
     println!("✅ Admin access tokens correctly restricted from token management endpoints");
 }
 
-<<<<<<< HEAD
+
 #[tokio::test]
 async fn test_create_access_token_success_user_agent_match() {
     // Spin up full test server (with MockAuthService, DB, etc.)
@@ -2935,7 +2935,9 @@
 
     assert_eq!(response.status_code(), 401, "Expected 401 Unauthorized");
     println!("Correctly rejected mismatched User-Agent");
-=======
+}
+
+
 // ============================================
 // Admin List Users Tests
 // ============================================
@@ -3305,5 +3307,4 @@
     }
 
     println!("✅ Admin list users uses correct default parameters");
->>>>>>> 3f8b738b
 }