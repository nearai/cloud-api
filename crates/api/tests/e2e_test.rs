--- conflicted
+++ resolved
@@ -2888,7 +2888,6 @@
     println!("✅ Admin access tokens correctly restricted from token management endpoints");
 }
 
-<<<<<<< HEAD
 #[tokio::test]
 async fn test_conversation_items_pagination() {
     let server = setup_test_server().await;
@@ -3309,7 +3308,8 @@
     assert_eq!(item_ids.len(), unique_ids.len(), "Duplicate items detected");
 
     println!("✅ Pagination with all item types (WebSearchCall, etc.) working correctly");
-=======
+}
+
 // ============================================
 // Admin List Users Tests
 // ============================================
@@ -3679,5 +3679,4 @@
     }
 
     println!("✅ Admin list users uses correct default parameters");
->>>>>>> 3f8b738b
 }