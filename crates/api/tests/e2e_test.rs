--- conflicted
+++ resolved
@@ -2149,7 +2149,6 @@
     println!("✅ Signing algorithm: {}", signing_algo);
 }
 
-<<<<<<< HEAD
 // ============================================
 // Admin Access Token Tests
 // ============================================
@@ -2372,7 +2371,7 @@
     assert_eq!(update_result.spend_limit.amount, 50000000000i64);
 
     println!("✅ Successfully used created admin token to update organization limits");
-=======
+
 #[tokio::test]
 async fn test_public_name_uniqueness_for_active_models() {
     let server = setup_test_server().await;
@@ -2608,5 +2607,4 @@
     println!("✅ Soft-deleted third model");
 
     println!("🎉 All public_name uniqueness tests passed!");
->>>>>>> 0a90f0d7
 }