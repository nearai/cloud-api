use crate::models::{Model, ModelPricingHistory, UpdateModelPricingRequest};
use crate::pool::DbPool;
use anyhow::{Context, Result};
use async_trait::async_trait;
use chrono::{DateTime, Utc};
use tokio_postgres::Row;

#[derive(Debug, Clone)]
pub struct ModelRepository {
    pool: DbPool,
}

impl ModelRepository {
    pub fn new(pool: DbPool) -> Self {
        Self { pool }
    }

    pub async fn get_all_active_models_count(&self) -> Result<i64> {
        let client = self
            .pool
            .get()
            .await
            .context("Failed to get database connection")?;

        let row = client
            .query_one(
                r#"
                SELECT COUNT(*) as count FROM models WHERE is_active = true
                "#,
                &[],
            )
            .await
            .context("Failed to query models")?;
        Ok(row.get::<_, i64>("count"))
    }

    /// Get all active models with pricing information
    pub async fn get_all_active_models(&self, limit: i64, offset: i64) -> Result<Vec<Model>> {
        let client = self
            .pool
            .get()
            .await
            .context("Failed to get database connection")?;

        let rows = client
            .query(
                r#"
                SELECT 
                    id, model_name, public_name, model_display_name, model_description, model_icon,
                    input_cost_per_token, output_cost_per_token,
                    context_length, verifiable, is_active, created_at, updated_at
                FROM models 
                WHERE is_active = true
                ORDER BY public_name ASC
                LIMIT $1 OFFSET $2
                "#,
                &[&limit, &offset],
            )
            .await
            .context("Failed to query models")?;

        let models = rows
            .into_iter()
            .map(|row| self.row_to_model(&row))
            .collect();
        Ok(models)
    }

    /// Get model by internal model name (for upsert logic - includes inactive models)
    /// Searches model_name only
    pub async fn get_by_internal_name(&self, model_name: &str) -> Result<Option<Model>> {
        let client = self
            .pool
            .get()
            .await
            .context("Failed to get database connection")?;

        let rows = client
            .query(
                r#"
                SELECT 
                    id, model_name, public_name, model_display_name, model_description, model_icon,
                    input_cost_per_token, output_cost_per_token,
                    context_length, verifiable, is_active, created_at, updated_at
                FROM models
                WHERE model_name = $1
                "#,
                &[&model_name],
            )
            .await
            .context("Failed to check if model exists")?;

        if let Some(row) = rows.first() {
            Ok(Some(self.row_to_model(row)))
        } else {
            Ok(None)
        }
    }

    /// Get model by model name or public name (public API - only active models)
    /// Searches both model_name (internal) and public_name (public-facing) fields
    pub async fn get_active_model_by_name(&self, model_name: &str) -> Result<Option<Model>> {
        let client = self
            .pool
            .get()
            .await
            .context("Failed to get database connection")?;

        let rows = client
            .query(
                r#"
                SELECT 
                    id, model_name, public_name, model_display_name, model_description, model_icon,
                    input_cost_per_token, output_cost_per_token,
                    context_length, verifiable, is_active, created_at, updated_at
                FROM models 
                WHERE (model_name = $1 OR public_name = $1) AND is_active = true
                "#,
                &[&model_name],
            )
            .await
            .context("Failed to query model by name")?;

        if let Some(row) = rows.first() {
            Ok(Some(self.row_to_model(row)))
        } else {
            Ok(None)
        }
    }

    /// Update model pricing and metadata (or insert if not exists - upsert)
    pub async fn upsert_model_pricing(
        &self,
        model_name: &str,
        update_request: &UpdateModelPricingRequest,
    ) -> Result<Model> {
        let client = self
            .pool
            .get()
            .await
            .context("Failed to get database connection")?;

        // Check if model exists
        let existing = self.get_by_internal_name(model_name).await?;

        let row = if existing.is_some() {
            // Model exists - do UPDATE (partial updates work)
            client
                .query_one(
                    r#"
                    UPDATE models SET
                        public_name = COALESCE($2, public_name),
                        input_cost_per_token = COALESCE($3, input_cost_per_token),
                        output_cost_per_token = COALESCE($4, output_cost_per_token),
                        model_display_name = COALESCE($5, model_display_name),
                        model_description = COALESCE($6, model_description),
                        model_icon = COALESCE($7, model_icon),
                        context_length = COALESCE($8, context_length),
                        verifiable = COALESCE($9, verifiable),
                        is_active = COALESCE($10, is_active),
                        updated_at = NOW()
                    WHERE model_name = $1
                    RETURNING id, model_name, public_name, model_display_name, model_description, model_icon,
                              input_cost_per_token, output_cost_per_token,
                              context_length, verifiable, is_active, created_at, updated_at
                    "#,
                    &[
                        &model_name,
                        &update_request.public_name,
                        &update_request.input_cost_per_token,
                        &update_request.output_cost_per_token,
                        &update_request.model_display_name,
                        &update_request.model_description,
                        &update_request.model_icon,
                        &update_request.context_length,
                        &update_request.verifiable,
                        &update_request.is_active,
                    ],
                )
                .await
                .context("Failed to update model pricing")?
        } else {
            // Model doesn't exist - do INSERT (need required fields)
            // Use existing values or default to model_name for public_name if not provided
            let public_name = update_request
                .public_name
                .as_ref()
                .or(Some(&model_name.to_string()))
                .cloned()
                .context("public_name is required for new models")?;

            let display_name = update_request
                .model_display_name
                .as_ref()
                .cloned()
                .context("model_display_name is required for new models")?;

            let description = update_request
                .model_description
                .as_ref()
                .cloned()
                .context("model_description is required for new models")?;

            let context_length = update_request
                .context_length
                .context("context_length is required for new models")?;

            client
                .query_one(
                    r#"
                    INSERT INTO models (
                        model_name, public_name,
                        input_cost_per_token, output_cost_per_token,
                        model_display_name, model_description, model_icon,
                        context_length, verifiable, is_active
                    ) VALUES ($1, $2, $3, $4, $5, $6, $7, $8, $9, $10)
                    RETURNING id, model_name, public_name, model_display_name, model_description, model_icon,
                              input_cost_per_token, output_cost_per_token,
                              context_length, verifiable, is_active, created_at, updated_at
                    "#,
                    &[
                        &model_name,
                        &public_name,
                        &update_request.input_cost_per_token.unwrap_or(0),
                        &update_request.output_cost_per_token.unwrap_or(0),
                        &display_name,
                        &description,
                        &update_request.model_icon,
                        &context_length,
                        &update_request.verifiable.unwrap_or(true),
                        &update_request.is_active.unwrap_or(true),
                    ],
                )
                .await
                .context("Failed to insert new model")?
        };

        Ok(self.row_to_model(&row))
    }

    /// Create a new model with pricing
    pub async fn create_model(&self, model: &Model) -> Result<Model> {
        let client = self
            .pool
            .get()
            .await
            .context("Failed to get database connection")?;

        let row = client
            .query_one(
                r#"
                INSERT INTO models (
                    model_name, public_name, model_display_name, model_description, model_icon,
                    input_cost_per_token, output_cost_per_token,
                    context_length, verifiable, is_active
                ) VALUES ($1, $2, $3, $4, $5, $6, $7, $8, $9, $10)
                RETURNING id, model_name, public_name, model_display_name, model_description, model_icon,
                          input_cost_per_token, output_cost_per_token,
                          context_length, verifiable, is_active, created_at, updated_at
                "#,
                &[
                    &model.model_name,
                    &model.public_name,
                    &model.model_display_name,
                    &model.model_description,
                    &model.model_icon,
                    &model.input_cost_per_token,
                    &model.output_cost_per_token,
                    &model.context_length,
                    &model.verifiable,
                    &model.is_active,
                ],
            )
            .await
            .context("Failed to create model")?;

        Ok(self.row_to_model(&row))
    }

    /// Get pricing history for a specific model
    pub async fn get_pricing_history(
        &self,
        model_id: &uuid::Uuid,
    ) -> Result<Vec<ModelPricingHistory>> {
        let client = self
            .pool
            .get()
            .await
            .context("Failed to get database connection")?;

        let rows = client
            .query(
                r#"
                SELECT 
                    id, model_id, input_cost_per_token, output_cost_per_token,
                    context_length, model_display_name, model_description,
                    effective_from, effective_until, changed_by, change_reason, created_at
                FROM model_pricing_history
                WHERE model_id = $1
                ORDER BY effective_from DESC
                "#,
                &[&model_id],
            )
            .await
            .context("Failed to query pricing history")?;

        let history = rows
            .into_iter()
            .map(|row| self.row_to_pricing_history(&row))
            .collect();
        Ok(history)
    }

    /// Get pricing that was effective at a specific timestamp
    pub async fn get_pricing_at_time(
        &self,
        model_id: &uuid::Uuid,
        timestamp: DateTime<Utc>,
    ) -> Result<Option<ModelPricingHistory>> {
        let client = self
            .pool
            .get()
            .await
            .context("Failed to get database connection")?;

        let rows = client
            .query(
                r#"
                SELECT 
                    id, model_id, input_cost_per_token, output_cost_per_token,
                    context_length, model_display_name, model_description,
                    effective_from, effective_until, changed_by, change_reason, created_at
                FROM model_pricing_history
                WHERE model_id = $1
                AND effective_from <= $2
                AND (effective_until IS NULL OR effective_until > $2)
                ORDER BY effective_from DESC
                LIMIT 1
                "#,
                &[&model_id, &timestamp],
            )
            .await
            .context("Failed to query pricing at time")?;

        if let Some(row) = rows.first() {
            Ok(Some(self.row_to_pricing_history(row)))
        } else {
            Ok(None)
        }
    }

    /// Get count of pricing history entries for a model by model name
    pub async fn count_pricing_history_by_name(&self, model_name: &str) -> Result<i64> {
        let client = self
            .pool
            .get()
            .await
            .context("Failed to get database connection")?;

        let row = client
            .query_one(
                r#"
                SELECT COUNT(*) as count
                FROM model_pricing_history h
                JOIN models m ON h.model_id = m.id
                WHERE m.model_name = $1
                "#,
                &[&model_name],
            )
            .await
            .context("Failed to count pricing history")?;
        Ok(row.get::<_, i64>("count"))
    }

    /// Get pricing history for a model by model name with pagination
    pub async fn get_pricing_history_by_name(
        &self,
        model_name: &str,
        limit: i64,
        offset: i64,
    ) -> Result<Vec<ModelPricingHistory>> {
        let client = self
            .pool
            .get()
            .await
            .context("Failed to get database connection")?;

        let rows = client
            .query(
                r#"
                SELECT 
                    h.id, h.model_id, h.input_cost_per_token, h.output_cost_per_token,
                    h.context_length, h.model_display_name, h.model_description,
                    h.effective_from, h.effective_until, h.changed_by, h.change_reason, h.created_at
                FROM model_pricing_history h
                JOIN models m ON h.model_id = m.id
                WHERE m.model_name = $1
                ORDER BY h.effective_from DESC
                LIMIT $2 OFFSET $3
                "#,
                &[&model_name, &limit, &offset],
            )
            .await
            .context("Failed to query pricing history by name")?;

        let history = rows
            .into_iter()
            .map(|row| self.row_to_pricing_history(&row))
            .collect();
        Ok(history)
    }

    /// Soft delete a model by setting is_active to false
    pub async fn soft_delete_model(&self, model_name: &str) -> Result<bool> {
        let client = self
            .pool
            .get()
            .await
            .context("Failed to get database connection")?;

        let result = client
            .execute(
                r#"
                UPDATE models 
                SET is_active = false, updated_at = NOW()
                WHERE model_name = $1
                "#,
                &[&model_name],
            )
            .await
            .context("Failed to soft delete model")?;

        Ok(result > 0)
    }

    /// Get model by public name
    pub async fn get_by_public_name(&self, public_name: &str) -> Result<Option<Model>> {
        let client = self
            .pool
            .get()
            .await
            .context("Failed to get database connection")?;

        let rows = client
            .query(
                r#"
                SELECT
                    id, model_name, public_name, model_display_name, model_description, model_icon,
                    input_cost_per_token, output_cost_per_token,
                    context_length, verifiable, is_active, created_at, updated_at
                FROM models 
                WHERE public_name = $1
                "#,
                &[&public_name],
            )
            .await
            .context("Failed to query model by public name")?;

        if let Some(row) = rows.first() {
            Ok(Some(self.row_to_model(row)))
        } else {
            Ok(None)
        }
    }

<<<<<<< HEAD
    /// Check if a public_name is already used by an active model
    /// Returns true if the public_name is already taken by an active model
    /// If exclude_model_name is provided, excludes that model from the check
    pub async fn is_public_name_taken_by_active_model(
        &self,
        public_name: &str,
        exclude_model_name: Option<&str>,
    ) -> Result<bool> {
=======
    /// Get list of configured model names (public names)
    /// Returns only active models that have been configured with pricing
    pub async fn get_configured_model_names(&self) -> Result<Vec<String>> {
>>>>>>> 75d33d90
        let client = self
            .pool
            .get()
            .await
            .context("Failed to get database connection")?;

<<<<<<< HEAD
        let rows = if let Some(exclude_name) = exclude_model_name {
            client
                .query(
                    r#"
                    SELECT 1
                    FROM models 
                    WHERE public_name = $1 AND is_active = true AND model_name != $2
                    LIMIT 1
                    "#,
                    &[&public_name, &exclude_name],
                )
                .await
                .context("Failed to check if public_name is taken by active model")?
        } else {
            client
                .query(
                    r#"
                    SELECT 1
                    FROM models 
                    WHERE public_name = $1 AND is_active = true
                    LIMIT 1
                    "#,
                    &[&public_name],
                )
                .await
                .context("Failed to check if public_name is taken by active model")?
        };

        Ok(!rows.is_empty())
=======
        let rows = client
            .query(
                r#"
                SELECT public_name
                FROM models
                WHERE is_active = true
                ORDER BY public_name ASC
                "#,
                &[],
            )
            .await
            .context("Failed to query configured model names")?;

        let names = rows
            .into_iter()
            .map(|row| row.get::<_, String>("public_name"))
            .collect();

        Ok(names)
>>>>>>> 75d33d90
    }

    /// Resolve a model identifier (public name, alias, or canonical name) to the canonical model name
    /// Resolution order:
    /// 1. Check if it's a public_name -> return model_name
    /// 2. Check if it's an alias -> return model_name
    /// 3. Check if it's already a canonical model_name -> return it
    /// 4. Otherwise, return the input as-is (will fail later if invalid)
    pub async fn resolve_to_canonical_name(&self, identifier: &str) -> Result<String> {
        let client = self
            .pool
            .get()
            .await
            .context("Failed to get database connection")?;

        // First, try to find by public_name
        let rows = client
            .query(
                r#"
                SELECT model_name
                FROM models
                WHERE public_name = $1 AND is_active = true
                LIMIT 1
                "#,
                &[&identifier],
            )
            .await
            .context("Failed to resolve public name to canonical name")?;

        if let Some(row) = rows.first() {
            return Ok(row.get::<_, String>("model_name"));
        }

        // Second, try to resolve as an alias
        let rows = client
            .query(
                r#"
                SELECT m.model_name
                FROM model_aliases ma
                JOIN models m ON ma.canonical_model_id = m.id
                WHERE ma.alias_name = $1 AND ma.is_active = true AND m.is_active = true
                LIMIT 1
                "#,
                &[&identifier],
            )
            .await
            .context("Failed to resolve alias to canonical name")?;

        if let Some(row) = rows.first() {
            return Ok(row.get::<_, String>("model_name"));
        }

        // Third, check if it's already a canonical model_name
        let rows = client
            .query(
                r#"
                SELECT model_name
                FROM models
                WHERE model_name = $1 AND is_active = true
                LIMIT 1
                "#,
                &[&identifier],
            )
            .await
            .context("Failed to check if identifier is canonical name")?;

        if let Some(row) = rows.first() {
            return Ok(row.get::<_, String>("model_name"));
        }

        // Not found in any form, return as-is (will be caught as invalid later)
        Ok(identifier.to_string())
    }

    /// Helper method to convert database row to Model
    fn row_to_model(&self, row: &Row) -> Model {
        Model {
            id: row.get("id"),
            model_name: row.get("model_name"),
            public_name: row.get("public_name"),
            model_display_name: row.get("model_display_name"),
            model_description: row.get("model_description"),
            model_icon: row.get("model_icon"),
            input_cost_per_token: row.get("input_cost_per_token"),
            output_cost_per_token: row.get("output_cost_per_token"),
            context_length: row.get("context_length"),
            verifiable: row.get("verifiable"),
            is_active: row.get("is_active"),
            created_at: row.get("created_at"),
            updated_at: row.get("updated_at"),
        }
    }

    /// Helper method to convert database row to ModelPricingHistory
    fn row_to_pricing_history(&self, row: &Row) -> ModelPricingHistory {
        ModelPricingHistory {
            id: row.get("id"),
            model_id: row.get("model_id"),
            input_cost_per_token: row.get("input_cost_per_token"),
            output_cost_per_token: row.get("output_cost_per_token"),
            context_length: row.get("context_length"),
            model_display_name: row.get("model_display_name"),
            model_description: row.get("model_description"),
            effective_from: row.get("effective_from"),
            effective_until: row.get("effective_until"),
            changed_by: row.get("changed_by"),
            change_reason: row.get("change_reason"),
            created_at: row.get("created_at"),
        }
    }
}

// Implement ModelsRepository trait from services
#[async_trait]
impl services::models::ModelsRepository for ModelRepository {
    async fn get_all_active_models_count(&self) -> Result<i64> {
        self.get_all_active_models_count().await
    }

    async fn get_all_active_models(
        &self,
        limit: i64,
        offset: i64,
    ) -> Result<Vec<services::models::ModelWithPricing>> {
        let models = self.get_all_active_models(limit, offset).await?;
        Ok(models
            .into_iter()
            .map(|m| services::models::ModelWithPricing {
                id: m.id,
                model_name: m.model_name,
                public_name: m.public_name,
                model_display_name: m.model_display_name,
                model_description: m.model_description,
                model_icon: m.model_icon,
                input_cost_per_token: m.input_cost_per_token,
                output_cost_per_token: m.output_cost_per_token,
                context_length: m.context_length,
                verifiable: m.verifiable,
            })
            .collect())
    }

    async fn get_model_by_name(
        &self,
        model_name: &str,
    ) -> Result<Option<services::models::ModelWithPricing>> {
        let model_opt = self.get_active_model_by_name(model_name).await?;
        Ok(model_opt.map(|m| services::models::ModelWithPricing {
            id: m.id,
            model_name: m.model_name,
            public_name: m.public_name,
            model_display_name: m.model_display_name,
            model_description: m.model_description,
            model_icon: m.model_icon,
            input_cost_per_token: m.input_cost_per_token,
            output_cost_per_token: m.output_cost_per_token,
            context_length: m.context_length,
            verifiable: m.verifiable,
        }))
    }

    async fn resolve_to_canonical_name(&self, model_name: &str) -> Result<String> {
        self.resolve_to_canonical_name(model_name).await
    }

    async fn get_configured_model_names(&self) -> Result<Vec<String>> {
        self.get_configured_model_names().await
    }
}<|MERGE_RESOLUTION|>--- conflicted
+++ resolved
@@ -463,7 +463,36 @@
         }
     }
 
-<<<<<<< HEAD
+    /// Get list of configured model names (public names)
+    /// Returns only active models that have been configured with pricing
+    pub async fn get_configured_model_names(&self) -> Result<Vec<String>> {
+        let client = self
+          .pool
+          .get()
+          .await
+          .context("Failed to get database connection")?;
+
+        let rows = client
+            .query(
+                r#"
+                SELECT public_name
+                FROM models
+                WHERE is_active = true
+                ORDER BY public_name ASC
+                "#,
+                &[],
+            )
+            .await
+            .context("Failed to query configured model names")?;
+
+        let names = rows
+            .into_iter()
+            .map(|row| row.get::<_, String>("public_name"))
+            .collect();
+
+        Ok(names)
+    }
+      
     /// Check if a public_name is already used by an active model
     /// Returns true if the public_name is already taken by an active model
     /// If exclude_model_name is provided, excludes that model from the check
@@ -472,18 +501,12 @@
         public_name: &str,
         exclude_model_name: Option<&str>,
     ) -> Result<bool> {
-=======
-    /// Get list of configured model names (public names)
-    /// Returns only active models that have been configured with pricing
-    pub async fn get_configured_model_names(&self) -> Result<Vec<String>> {
->>>>>>> 75d33d90
-        let client = self
-            .pool
-            .get()
-            .await
-            .context("Failed to get database connection")?;
-
-<<<<<<< HEAD
+        let client = self
+            .pool
+            .get()
+            .await
+            .context("Failed to get database connection")?;
+
         let rows = if let Some(exclude_name) = exclude_model_name {
             client
                 .query(
@@ -513,27 +536,6 @@
         };
 
         Ok(!rows.is_empty())
-=======
-        let rows = client
-            .query(
-                r#"
-                SELECT public_name
-                FROM models
-                WHERE is_active = true
-                ORDER BY public_name ASC
-                "#,
-                &[],
-            )
-            .await
-            .context("Failed to query configured model names")?;
-
-        let names = rows
-            .into_iter()
-            .map(|row| row.get::<_, String>("public_name"))
-            .collect();
-
-        Ok(names)
->>>>>>> 75d33d90
     }
 
     /// Resolve a model identifier (public name, alias, or canonical name) to the canonical model name
