--- conflicted
+++ resolved
@@ -47,92 +47,6 @@
 
     /// Record usage and update balance atomically
     pub async fn record_usage(&self, request: RecordUsageRequest) -> Result<OrganizationUsageLog> {
-<<<<<<< HEAD
-        let mut client = self
-            .pool
-            .get()
-            .await
-            .context("Failed to get database connection")?;
-
-        let transaction = client
-            .transaction()
-            .await
-            .context("Failed to start transaction")?;
-
-        let id = Uuid::new_v4();
-        let now = Utc::now();
-        let total_tokens = request.input_tokens + request.output_tokens;
-
-        // Insert usage log entry (model_name is denormalized for performance)
-        let row = transaction
-            .query_one(
-                r#"
-                INSERT INTO organization_usage_log (
-                    id, organization_id, workspace_id, api_key_id, response_id,
-                    model_id, model_name, input_tokens, output_tokens, total_tokens,
-                    input_cost, output_cost, total_cost,
-                    request_type, created_at, ttft_ms, avg_itl_ms
-                ) VALUES ($1, $2, $3, $4, $5, $6, $7, $8, $9, $10, $11, $12, $13, $14, $15, $16, $17)
-                RETURNING *
-                "#,
-                &[
-                    &id,
-                    &request.organization_id,
-                    &request.workspace_id,
-                    &request.api_key_id,
-                    &request.response_id,
-                    &request.model_id,
-                    &request.model_name,
-                    &request.input_tokens,
-                    &request.output_tokens,
-                    &total_tokens,
-                    &request.input_cost,
-                    &request.output_cost,
-                    &request.total_cost,
-                    &request.request_type,
-                    &now,
-                    &request.ttft_ms,
-                    &request.avg_itl_ms,
-                ],
-            )
-            .await
-            .context("Failed to insert usage log")?;
-
-        // Update organization balance (all costs use fixed scale 9)
-        transaction
-            .execute(
-                r#"
-                INSERT INTO organization_balance (
-                    organization_id,
-                    total_spent,
-                    last_usage_at,
-                    total_requests,
-                    total_tokens,
-                    updated_at
-                ) VALUES ($1, $2, $3, 1, $4, $5)
-                ON CONFLICT (organization_id) DO UPDATE SET
-                    total_spent = organization_balance.total_spent + $2,
-                    total_requests = organization_balance.total_requests + 1,
-                    total_tokens = organization_balance.total_tokens + $4,
-                    last_usage_at = $3,
-                    updated_at = $5
-                "#,
-                &[
-                    &request.organization_id,
-                    &request.total_cost,
-                    &now,
-                    &(total_tokens as i64),
-                    &now,
-                ],
-            )
-            .await
-            .context("Failed to update organization balance")?;
-
-        transaction
-            .commit()
-            .await
-            .context("Failed to commit transaction")?;
-=======
         let row = retry_db!("record_organization_usage", {
             let mut client = self
                 .pool
@@ -155,8 +69,8 @@
                         id, organization_id, workspace_id, api_key_id, response_id,
                         model_id, model_name, input_tokens, output_tokens, total_tokens,
                         input_cost, output_cost, total_cost,
-                        request_type, created_at
-                    ) VALUES ($1, $2, $3, $4, $5, $6, $7, $8, $9, $10, $11, $12, $13, $14, $15)
+                        request_type, created_at, ttft_ms, avg_itl_ms
+                    ) VALUES ($1, $2, $3, $4, $5, $6, $7, $8, $9, $10, $11, $12, $13, $14, $15, $16, $17)
                     RETURNING *
                     "#,
                     &[
@@ -175,6 +89,8 @@
                         &request.total_cost,
                         &request.request_type,
                         &now,
+                        &request.ttft_ms,
+                        &request.avg_itl_ms,
                     ],
                 )
                 .await
@@ -214,7 +130,6 @@
 
             Ok::<tokio_postgres::Row, RepositoryError>(row)
         })?;
->>>>>>> defcbbe0
 
         Ok(self.row_to_usage_log(&row))
     }
@@ -282,25 +197,6 @@
         let limit = limit.unwrap_or(100);
         let offset = offset.unwrap_or(0);
 
-<<<<<<< HEAD
-        let rows = client
-            .query(
-                r#"
-                SELECT 
-                    id, organization_id, workspace_id, api_key_id, response_id,
-                    model_id, model_name, input_tokens, output_tokens, total_tokens,
-                    input_cost, output_cost, total_cost,
-                    request_type, created_at, ttft_ms, avg_itl_ms
-                FROM organization_usage_log
-                WHERE organization_id = $1
-                ORDER BY created_at DESC
-                LIMIT $2 OFFSET $3
-                "#,
-                &[&organization_id, &limit, &offset],
-            )
-            .await
-            .context("Failed to query usage history")?;
-=======
         let rows = retry_db!("get_organization_usage_history", {
             let client = self
                 .pool
@@ -316,7 +212,7 @@
                         id, organization_id, workspace_id, api_key_id, response_id,
                         model_id, model_name, input_tokens, output_tokens, total_tokens,
                         input_cost, output_cost, total_cost,
-                        request_type, created_at
+                        request_type, created_at, ttft_ms, avg_itl_ms
                     FROM organization_usage_log
                     WHERE organization_id = $1
                     ORDER BY created_at DESC
@@ -327,7 +223,6 @@
                 .await
                 .map_err(map_db_error)
         })?;
->>>>>>> defcbbe0
 
         Ok(rows.iter().map(|row| self.row_to_usage_log(row)).collect())
     }
@@ -368,25 +263,6 @@
         let limit = limit.unwrap_or(100);
         let offset = offset.unwrap_or(0);
 
-<<<<<<< HEAD
-        let rows = client
-            .query(
-                r#"
-                SELECT 
-                    id, organization_id, workspace_id, api_key_id, response_id,
-                    model_id, model_name, input_tokens, output_tokens, total_tokens,
-                    input_cost, output_cost, total_cost,
-                    request_type, created_at, ttft_ms, avg_itl_ms
-                FROM organization_usage_log
-                WHERE api_key_id = $1
-                ORDER BY created_at DESC
-                LIMIT $2 OFFSET $3
-                "#,
-                &[&api_key_id, &limit, &offset],
-            )
-            .await
-            .context("Failed to query usage history by API key")?;
-=======
         let rows = retry_db!("get_usage_history_by_api_key", {
             let client = self
                 .pool
@@ -402,7 +278,7 @@
                         id, organization_id, workspace_id, api_key_id, response_id,
                         model_id, model_name, input_tokens, output_tokens, total_tokens,
                         input_cost, output_cost, total_cost,
-                        request_type, created_at
+                        request_type, created_at, ttft_ms, avg_itl_ms
                     FROM organization_usage_log
                     WHERE api_key_id = $1
                     ORDER BY created_at DESC
@@ -413,7 +289,6 @@
                 .await
                 .map_err(map_db_error)
         })?;
->>>>>>> defcbbe0
 
         Ok(rows.iter().map(|row| self.row_to_usage_log(row)).collect())
     }
