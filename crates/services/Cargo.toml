--- conflicted
+++ resolved
@@ -34,13 +34,9 @@
     "transport-sse-client-reqwest",
 ] }
 hex = "0.4"
-<<<<<<< HEAD
-dstack-sdk = "0.1"
-jsonwebtoken = { version = "10.1.0", features = ["rust_crypto"] }
-=======
 dstack-sdk = "0.1.2"
 dstack-sdk-types = "0.1.2"
->>>>>>> c275ad1d
+jsonwebtoken = { version = "10.1.0", features = ["rust_crypto"] }
 
 [dev-dependencies]
 tokio-test = "0.4"
