pub mod models;
use dstack_sdk::dstack_client;
pub use models::{AttestationError, ChatSignature};
use std::sync::Arc;

use async_trait::async_trait;
use ed25519_dalek::{Signer, SigningKey, VerifyingKey};
use hex;
use k256::ecdsa::{
    RecoveryId, Signature as EcdsaSignature, SigningKey as EcdsaSigningKey,
    VerifyingKey as EcdsaVerifyingKey,
};
use rand::rngs::OsRng;
use rand::RngCore;
use sha3::{Digest, Keccak256};

use crate::{
    attestation::{
        models::{AttestationReport, DstackCpuQuote, VpcInfo},
        ports::AttestationRepository,
    },
    inference_provider_pool::InferenceProviderPool,
    metrics::{consts::*, MetricsServiceTrait},
    models::ModelsRepository,
};

use chrono;
use hmac::{Hmac, Mac};
use sha2::Sha256;

pub mod ports;

pub struct AttestationService {
    pub repository: Arc<dyn AttestationRepository + Send + Sync>,
    pub inference_provider_pool: Arc<InferenceProviderPool>,
    pub models_repository: Arc<dyn ModelsRepository>,
    pub metrics_service: Arc<dyn MetricsServiceTrait>,
    pub vpc_info: Option<VpcInfo>,
    pub vpc_shared_secret: Option<String>,
    ed25519_signing_key: Arc<SigningKey>,
    ed25519_verifying_key: Arc<VerifyingKey>,
    ecdsa_signing_key: Arc<EcdsaSigningKey>,
    ecdsa_verifying_key: Arc<EcdsaVerifyingKey>,
}

impl AttestationService {
    pub fn new(
        repository: Arc<dyn AttestationRepository + Send + Sync>,
        inference_provider_pool: Arc<InferenceProviderPool>,
        models_repository: Arc<dyn ModelsRepository>,
        metrics_service: Arc<dyn MetricsServiceTrait>,
    ) -> Self {
        // Load VPC info once during initialization
        let vpc_info = load_vpc_info();

        // Load VPC shared secret from environment
        let vpc_shared_secret = load_vpc_shared_secret();
        if vpc_shared_secret.is_none() {
            tracing::warn!(
                "Cannot load VPC shared secret. VPC-based authentication will be disabled"
            );
        }

        let mut csprng = OsRng;

        // Generate ed25519 key pair on startup
        let ed25519_signing_key = SigningKey::generate(&mut csprng);
        let ed25519_verifying_key = ed25519_signing_key.verifying_key();
        let ed25519_signing_key = Arc::new(ed25519_signing_key);
        let ed25519_verifying_key = Arc::new(ed25519_verifying_key);

        let ed25519_address = hex::encode(ed25519_verifying_key.as_bytes());
        tracing::info!(
            "Generated ed25519 key pair for response signing. Public key (signing address): {}",
            ed25519_address
        );

        // Generate ECDSA (secp256k1) key pair on startup
        let ecdsa_signing_key = EcdsaSigningKey::random(&mut csprng);
        let ecdsa_verifying_key = *ecdsa_signing_key.verifying_key();
        let ecdsa_signing_key = Arc::new(ecdsa_signing_key);
        let ecdsa_verifying_key = Arc::new(ecdsa_verifying_key);

        // Convert ECDSA public key to Ethereum address (20 bytes = 40 hex chars)
        let ecdsa_address_raw = Self::ecdsa_public_key_to_ethereum_address(&ecdsa_verifying_key);
        tracing::info!(
            "Generated ECDSA (secp256k1) key pair for response signing. Ethereum address (signing address): 0x{}",
            hex::encode(ecdsa_address_raw)
        );

        Self {
            repository,
            inference_provider_pool,
            models_repository,
            metrics_service,
            vpc_info,
            vpc_shared_secret,
            ed25519_signing_key,
            ed25519_verifying_key,
            ecdsa_signing_key,
            ecdsa_verifying_key,
        }
    }

    /// Convert ECDSA public key to Ethereum address (20 bytes)
    /// Ethereum address is derived by: Keccak256(uncompressed_public_key)[12..32]
    fn ecdsa_public_key_to_ethereum_address(verifying_key: &EcdsaVerifyingKey) -> Vec<u8> {
        // Get uncompressed public key point (65 bytes: 0x04 + 32 bytes x + 32 bytes y)
        let encoded_point = verifying_key.to_encoded_point(false);
        let point_bytes = encoded_point.as_bytes();

        // Extract x and y coordinates (skip the 0x04 prefix, take 64 bytes)
        let uncompressed_pubkey = &point_bytes[1..65]; // Skip first byte (0x04), take 64 bytes

        // Hash with Keccak256
        let hash = Keccak256::digest(uncompressed_pubkey);

        // Ethereum address is the last 20 bytes (bytes 12..32)
        let address_bytes = &hash[12..32];

        address_bytes.to_vec()
    }

    /// Get the signing address (public key) as a hex string for the specified algorithm
    /// For ECDSA, returns Ethereum address (20 bytes = 40 hex chars)
    /// For ed25519, returns the public key bytes
    pub fn get_signing_address(&self, algo: &str) -> Result<Vec<u8>, AttestationError> {
        match algo.to_lowercase().as_str() {
            "ed25519" => Ok(self.ed25519_verifying_key.as_bytes().to_vec()),
            "ecdsa" => Ok(Self::ecdsa_public_key_to_ethereum_address(
                &self.ecdsa_verifying_key,
            )),
            signing_algo => Err(AttestationError::InvalidParameter(format!(
                "Unknown signing algorithm: {signing_algo}"
            ))),
        }
    }

    /// Get the signing address hex for the specified algorithm
    pub fn get_signing_address_hex(&self, algo: &str) -> Result<String, AttestationError> {
        match algo.to_lowercase().as_str() {
            "ecdsa" => {
                let addr = self.get_signing_address(algo)?;
                Ok(format!("0x{}", hex::encode(addr)))
            }
            "ed25519" => {
                let addr = self.get_signing_address(algo)?;
                Ok(hex::encode(addr))
            }
            signing_algo => Err(AttestationError::InvalidParameter(format!(
                "Unknown signing algorithm: {signing_algo}"
            ))),
        }
    }
}

/// Load VPC (Virtual Private Cloud) information from environment variables
pub fn load_vpc_info() -> Option<VpcInfo> {
    // Read VPC server app ID from environment
    let vpc_server_app_id = std::env::var("VPC_SERVER_APP_ID").ok();

    // Read VPC hostname from file
    let vpc_hostname = if let Ok(path) = std::env::var("VPC_HOSTNAME_FILE") {
        std::fs::read_to_string(path)
            .map_err(|e| tracing::warn!("Failed to read VPC hostname file: {e}"))
            .ok()
            .map(|s| s.trim().to_string())
            .filter(|s| !s.is_empty())
    } else {
        None
    };

    // Only return Some if at least one field is present
    if vpc_server_app_id.is_some() || vpc_hostname.is_some() {
        Some(VpcInfo {
            vpc_server_app_id,
            vpc_hostname,
        })
    } else {
        None
    }
}

/// Load VPC shared secret from file
pub fn load_vpc_shared_secret() -> Option<String> {
    if let Ok(path) = std::env::var("VPC_SHARED_SECRET_FILE") {
        std::fs::read_to_string(path)
            .map_err(|_| tracing::warn!("Failed to read VPC shared secret file"))
            .ok()
            .map(|s| s.trim().to_string())
    } else {
        None
    }
}

#[async_trait]
impl ports::AttestationServiceTrait for AttestationService {
    async fn get_chat_signature(
        &self,
        chat_id: &str,
        signing_algo: Option<String>,
    ) -> Result<ChatSignature, AttestationError> {
        let signing_algo = signing_algo
            .map(|s| s.to_lowercase())
            .unwrap_or_else(|| "ecdsa".to_string());

        self.repository
            .get_chat_signature(chat_id, &signing_algo)
            .await
    }

    async fn store_chat_signature_from_provider(
        &self,
        chat_id: &str,
    ) -> Result<(), AttestationError> {
        let start_time = std::time::Instant::now();

        // Get the provider for this chat
        let provider = self
            .inference_provider_pool
            .get_provider_by_chat_id(chat_id)
            .await
            .ok_or_else(|| {
                AttestationError::ProviderError(format!("No provider found for chat_id: {chat_id}"))
            })?;

<<<<<<< HEAD
        // Fetch signature from provider
        let environment = get_environment();
        let env_tag = format!("{TAG_ENVIRONMENT}:{environment}");
        let provider_signature = provider.get_signature(chat_id).await.map_err(|e| {
            tracing::error!("Failed to get chat signature from provider");
            let duration = start_time.elapsed();
            self.metrics_service.record_count(
                METRIC_VERIFICATION_FAILURE,
                1,
                &[&format!("{TAG_REASON}:{REASON_INFERENCE_ERROR}"), &env_tag],
            );
            self.metrics_service.record_latency(
                METRIC_VERIFICATION_DURATION,
                duration,
                &[&env_tag],
            );
            AttestationError::ProviderError(e.to_string())
        })?;
=======
        // For MockProvider: Check if hashes are registered in the pool first
        // This allows the route handler to register hashes before InterceptStream stores the signature
        if let Some((request_hash, response_hash)) = self
            .inference_provider_pool
            .get_signature_hashes_for_chat(chat_id)
            .await
        {
            // Use the registered hashes to create signature in correct format
            let signature_text = format!("{request_hash}:{response_hash}");

            // Generate and store both ECDSA and ED25519 signatures for MockProvider
            for algo in ["ecdsa", "ed25519"] {
                // Generate a deterministic mock signature based on the hashes
                use std::collections::hash_map::DefaultHasher;
                use std::hash::{Hash, Hasher};
                let mut hasher = DefaultHasher::new();
                signature_text.hash(&mut hasher);
                algo.hash(&mut hasher);
                let sig_hash = format!("{:x}", hasher.finish());

                let signature = ChatSignature {
                    text: signature_text.clone(),
                    signature: format!("0x{sig_hash}"),
                    signing_address: "mock-address".to_string(),
                    signing_algo: algo.to_string(),
                };

                // Store in repository
                self.repository
                    .add_chat_signature(chat_id, signature)
                    .await
                    .map_err(|e| {
                        tracing::error!(
                            "Failed to store chat signature in repository for algorithm: {}",
                            algo
                        );
                        AttestationError::RepositoryError(e.to_string())
                    })?;
            }
>>>>>>> defcbbe0

            return Ok(());
        }

<<<<<<< HEAD
        // Store in repository
        self.repository
            .add_chat_signature(chat_id, signature)
            .await
            .map_err(|e| {
                tracing::error!("Failed to store chat signature in repository");
                let duration = start_time.elapsed();
                self.metrics_service.record_count(
                    METRIC_VERIFICATION_FAILURE,
                    1,
                    &[&format!("{TAG_REASON}:{REASON_REPOSITORY_ERROR}"), &env_tag],
                );
                self.metrics_service.record_latency(
                    METRIC_VERIFICATION_DURATION,
                    duration,
                    &[&env_tag],
                );
                AttestationError::RepositoryError(e.to_string())
            })?;
=======
        // Fallback: Fetch and store both ECDSA and ED25519 signatures from provider
        // (for non-MockProvider or if hashes not registered)
        for algo in ["ecdsa", "ed25519"] {
            let provider_signature = provider
                .get_signature(chat_id, Some(algo.to_string()))
                .await
                .map_err(|e| {
                    tracing::error!(
                        "Failed to get chat signature from provider for algorithm: {}",
                        algo
                    );
                    AttestationError::ProviderError(e.to_string())
                })?;

            let signature = ChatSignature {
                text: provider_signature.text,
                signature: provider_signature.signature,
                signing_address: provider_signature.signing_address,
                signing_algo: provider_signature.signing_algo,
            };

            // Store in repository
            self.repository
                .add_chat_signature(chat_id, signature)
                .await
                .map_err(|e| {
                    tracing::error!(
                        "Failed to store chat signature in repository for algorithm: {}",
                        algo
                    );
                    AttestationError::RepositoryError(e.to_string())
                })?;
        }
>>>>>>> defcbbe0

        // Record successful verification
        let duration = start_time.elapsed();
        self.metrics_service
            .record_count(METRIC_VERIFICATION_SUCCESS, 1, &[&env_tag]);
        self.metrics_service
            .record_latency(METRIC_VERIFICATION_DURATION, duration, &[&env_tag]);

        Ok(())
    }

    async fn store_response_signature(
        &self,
        response_id: &str,
        request_hash: String,
        response_hash: String,
    ) -> Result<(), AttestationError> {
        let start_time = std::time::Instant::now();
        let environment = get_environment();
        let env_tag = format!("{TAG_ENVIRONMENT}:{environment}");

        // Create signature text in format "request_hash:response_hash"
        let signature_text = format!("{request_hash}:{response_hash}");

        // Generate and store both ECDSA and ED25519 signatures
        for algo in ["ecdsa", "ed25519"] {
            let (signature_hex, signing_address) = match algo {
                "ed25519" => {
                    let signature_bytes = self.ed25519_signing_key.sign(signature_text.as_bytes());
                    let sig_hex = hex::encode(signature_bytes.to_bytes());
                    let addr = self.get_signing_address_hex("ed25519")?;
                    Ok((sig_hex, addr))
                }
                "ecdsa" => {
                    // Sign using ECDSA with recovery ID
                    // Use Ethereum signed message format
                    let message_bytes = signature_text.as_bytes();
                    let prefix = format!("\x19Ethereum Signed Message:\n{}", message_bytes.len());
                    let prefix_bytes = prefix.as_bytes();

                    // Concatenate prefix + message
                    let mut prefixed_message =
                        Vec::with_capacity(prefix_bytes.len() + message_bytes.len());
                    prefixed_message.extend_from_slice(prefix_bytes);
                    prefixed_message.extend_from_slice(message_bytes);

                    // Hash with Keccak256 (manually hash the prefixed message)
                    let mut hasher = Keccak256::new();
                    hasher.update(&prefixed_message);
                    let message_hash = hasher.finalize();

                    // Use sign_prehash_recoverable with the pre-hashed message
                    let (signature, recid): (EcdsaSignature, RecoveryId) = self
                        .ecdsa_signing_key
                        .sign_prehash_recoverable(&message_hash)
                        .map_err(|e| {
                            tracing::error!("Failed to create recoverable ECDSA signature: {}", e);
                            AttestationError::InternalError(format!(
                                "Failed to create recoverable ECDSA signature: {e}"
                            ))
                        })?;

                    // Convert signature to bytes and append recovery ID
                    // Convert k256 RecoveryId (0-3) to Ethereum v format (27-28)
                    // Ethereum v = 27 + (recovery_id & 1) where bit 0 is the y-coordinate parity
                    let recovery_byte = recid.to_byte();
                    let ethereum_v = 27u8 + (recovery_byte & 1);

                    // This creates a 65-byte signature (64 bytes r||s + 1 byte Ethereum v)
                    let mut signature_bytes = signature.to_bytes().to_vec();
                    signature_bytes.push(ethereum_v);
                    let sig_hex = hex::encode(signature_bytes);

                    let addr = self.get_signing_address_hex("ecdsa")?;
                    Ok((format!("0x{sig_hex}"), addr))
                }
                _ => Err(AttestationError::InvalidParameter(format!(
                    "Unknown signing algorithm: {algo}"
                ))),
            }?;

            let signature = ChatSignature {
                text: signature_text.clone(),
                signature: signature_hex,
                signing_address,
                signing_algo: algo.to_string(),
            };

<<<<<<< HEAD
        // Store in repository using response_id as the key
        self.repository
            .add_chat_signature(response_id, signature)
            .await
            .map_err(|e| {
                tracing::error!("Failed to store response signature in repository");
                let duration = start_time.elapsed();
                self.metrics_service.record_count(
                    METRIC_VERIFICATION_FAILURE,
                    1,
                    &[&format!("{TAG_REASON}:{REASON_REPOSITORY_ERROR}"), &env_tag],
                );
                self.metrics_service.record_latency(
                    METRIC_VERIFICATION_DURATION,
                    duration,
                    &[&env_tag],
                );
                AttestationError::RepositoryError(e.to_string())
            })?;
=======
            // Store in repository using response_id as the key
            self.repository
                .add_chat_signature(response_id, signature)
                .await
                .map_err(|e| {
                    tracing::error!(
                        "Failed to store response signature in repository for algorithm: {}",
                        algo
                    );
                    AttestationError::RepositoryError(e.to_string())
                })?;
>>>>>>> defcbbe0

            tracing::info!(
                "Stored response signature for response_id: {} with algorithm: {}",
                response_id,
                algo
            );
        }

        // Record successful verification
        let duration = start_time.elapsed();
        self.metrics_service
            .record_count(METRIC_VERIFICATION_SUCCESS, 1, &[&env_tag]);
        self.metrics_service
            .record_latency(METRIC_VERIFICATION_DURATION, duration, &[&env_tag]);

        Ok(())
    }

    async fn get_attestation_report(
        &self,
        model: Option<String>,
        signing_algo: Option<String>,
        nonce: Option<String>,
        signing_address: Option<String>,
    ) -> Result<AttestationReport, AttestationError> {
        // Resolve model name (could be an alias) and get model details
        let mut model_attestations = vec![];
        // Create a nonce if none was provided
        let nonce = match nonce {
            Some(n) => n,
            None => {
                let mut nonce_bytes = [0u8; 32];
                rand::rngs::OsRng.fill_bytes(&mut nonce_bytes);
                let generated_nonce = nonce_bytes
                    .into_iter()
                    .map(|byte| format!("{byte:02x}"))
                    .collect::<String>();
                tracing::debug!(
                    "No nonce provided for attestation report, generated nonce: {}",
                    generated_nonce
                );
                generated_nonce
            }
        };

        // Parse nonce: handle hex string or generate if needed
        let nonce_bytes = hex::decode(&nonce).map_err(|e| {
            tracing::error!("Failed to decode nonce hex string: {}", e);
            AttestationError::InvalidParameter(format!("Invalid nonce format: {e}"))
        })?;

        if nonce_bytes.len() != 32 {
            return Err(AttestationError::InvalidParameter(format!(
                "Nonce must be exactly 32 bytes, got {} bytes",
                nonce_bytes.len()
            )));
        }

        // Determine which signing algorithm to use for report_data (default to ed25519)
        let algo = signing_algo
            .as_ref()
            .map(|s| s.to_lowercase())
            .unwrap_or_else(|| "ed25519".to_string());

        if algo != "ecdsa" && algo != "ed25519" {
            return Err(AttestationError::InvalidParameter(format!(
                "Invalid signing algorithm: {algo}, must be 'ecdsa' or 'ed25519'"
            )));
        }

        if let Some(model) = model {
            let resolved_model = self
                .models_repository
                .resolve_and_get_model(&model)
                .await
                .map_err(|e| {
                    AttestationError::ProviderError(format!("Failed to resolve model: {e}"))
                })?
                .ok_or_else(|| {
                    AttestationError::ProviderError(format!(
                        "Model '{model}' not found. It's not a valid model name or alias."
                    ))
                })?;

            let canonical_name = &resolved_model.model_name;

            // Log if we resolved an alias
            if canonical_name != &model {
                tracing::debug!(
                    requested_model = %model,
                    canonical_model = %canonical_name,
                    "Resolved alias to canonical model name for attestation report"
                );
            }

            model_attestations = self
                .inference_provider_pool
                .get_attestation_report(
                    canonical_name.clone(),
                    signing_algo.clone(),
                    Some(nonce.clone()),
                    signing_address,
                )
                .await
                .map_err(|e| AttestationError::ProviderError(e.to_string()))?;
        }

        // Use VPC info loaded at initialization
        let vpc = self.vpc_info.clone();

        // Get signing address (public key) for report_data
        // Store in owned String to avoid lifetime issues
        let signing_address_to_use = self.get_signing_address_hex(&algo)?;

        // Parse signing address from hex (remove 0x prefix if present)
        let signing_address_clean = signing_address_to_use
            .strip_prefix("0x")
            .unwrap_or(&signing_address_to_use);
        let signing_address_bytes = hex::decode(signing_address_clean).map_err(|e| {
            tracing::error!("Failed to decode signing address hex string: {}", e);
            AttestationError::InvalidParameter(format!("Invalid signing address format: {e}"))
        })?;

        // For report_data, we need exactly 32 bytes for the signing address
        // ECDSA returns Ethereum address (20 bytes), ed25519 returns public key (32 bytes)
        // We'll pad to 32 bytes if needed (left-justified with zeros)
        let signing_address_for_report = if signing_address_bytes.len() > 32 {
            // Take first 32 bytes if longer (shouldn't happen with current implementation)
            signing_address_bytes[..32].to_vec()
        } else {
            signing_address_bytes
        };

        // Build report_data: [signing_address (padded to 32 bytes) || nonce (32 bytes)]
        let mut report_data = vec![0u8; 64];
        // Pad signing address to 32 bytes (left-justified with zeros)
        report_data[..signing_address_for_report.len()]
            .copy_from_slice(&signing_address_for_report);
        // Remaining bytes are already zeros
        // Place nonce in the last 32 bytes
        report_data[32..64].copy_from_slice(&nonce_bytes);

        let gateway_attestation;
        if let Ok(_dev) = std::env::var("DEV") {
            gateway_attestation = DstackCpuQuote {
                signing_address: signing_address_to_use,
                signing_algo: algo,
                intel_quote: "0x1234567890abcdef".to_string(),
                event_log: "0x1234567890abcdef".to_string(),
                report_data: hex::encode(&report_data),
                request_nonce: nonce.clone(),
                info: serde_json::json!({
                    "app_id": "dev-app-id",
                    "instance_id": "dev-instance-id",
                    "app_cert": "dev-app-cert",
                    "tcb_info": {},
                    "app_name": "dev-app-name",
                    "device_id": "dev-device-id",
                    "mr_aggregated": "dev-mr-aggregated",
                    "os_image_hash": "dev-os-image-hash",
                    "key_provider_info": "dev-key-provider-info",
                    "compose_hash": "dev-compose-hash",
                    "vm_config": {},
                }),
                vpc,
            };
        } else {
            let client = dstack_client::DstackClient::new(None);

            let info = client.info().await.map_err(|e| {
                tracing::error!(
                    "Failed to get cloud API attestation info, are you running in a CVM?: {e:?}"
                );
                AttestationError::InternalError(
                    "failed to get cloud API attestation info".to_string(),
                )
            })?;

            let cpu_quote = client.get_quote(report_data).await.map_err(|e| {
                tracing::error!(
                    "Failed to get cloud API attestation, are you running in a CVM?: {:?}",
                    e
                );
                AttestationError::InternalError("failed to get cloud API attestation".to_string())
            })?;
            gateway_attestation = DstackCpuQuote::from_quote_and_nonce(
                signing_address_to_use,
                algo,
                vpc,
                info,
                cpu_quote,
                nonce,
            );
        }

        Ok(AttestationReport {
            gateway_attestation,
            model_attestations,
        })
    }

    async fn verify_vpc_signature(
        &self,
        timestamp: i64,
        signature: String,
    ) -> Result<bool, AttestationError> {
        let secret = self.vpc_shared_secret.as_ref().ok_or_else(|| {
            AttestationError::InternalError("Failed to load VPC shared secret".to_string())
        })?;

        // Check timestamp freshness (within 30 seconds)
        let now = chrono::Utc::now().timestamp();
        let diff = (now - timestamp).abs();
        if diff > 30 {
            tracing::warn!(
                "VPC signature timestamp expired: current={now}, provided={timestamp}, diff={diff}"
            );
            return Ok(false);
        }

        // Decode provided signature from hex
        let provided_bytes = match hex::decode(&signature) {
            Ok(bytes) => bytes,
            Err(_) => {
                tracing::warn!("Invalid hex in VPC signature");
                return Ok(false);
            }
        };

        // Verify signature: HMAC-SHA256(timestamp, secret)
        let message = timestamp.to_string();
        let mut mac = Hmac::<Sha256>::new_from_slice(secret.as_bytes())
            .map_err(|e| AttestationError::InternalError(format!("Failed to create HMAC: {e}")))?;
        mac.update(message.as_bytes());

        // Constant-time comparison
        match mac.verify_slice(&provided_bytes) {
            Ok(_) => Ok(true),
            Err(_) => {
                tracing::warn!("VPC signature mismatch");
                Ok(false)
            }
        }
    }
}<|MERGE_RESOLUTION|>--- conflicted
+++ resolved
@@ -224,26 +224,9 @@
                 AttestationError::ProviderError(format!("No provider found for chat_id: {chat_id}"))
             })?;
 
-<<<<<<< HEAD
-        // Fetch signature from provider
         let environment = get_environment();
         let env_tag = format!("{TAG_ENVIRONMENT}:{environment}");
-        let provider_signature = provider.get_signature(chat_id).await.map_err(|e| {
-            tracing::error!("Failed to get chat signature from provider");
-            let duration = start_time.elapsed();
-            self.metrics_service.record_count(
-                METRIC_VERIFICATION_FAILURE,
-                1,
-                &[&format!("{TAG_REASON}:{REASON_INFERENCE_ERROR}"), &env_tag],
-            );
-            self.metrics_service.record_latency(
-                METRIC_VERIFICATION_DURATION,
-                duration,
-                &[&env_tag],
-            );
-            AttestationError::ProviderError(e.to_string())
-        })?;
-=======
+
         // For MockProvider: Check if hashes are registered in the pool first
         // This allows the route handler to register hashes before InterceptStream stores the signature
         if let Some((request_hash, response_hash)) = self
@@ -280,35 +263,31 @@
                             "Failed to store chat signature in repository for algorithm: {}",
                             algo
                         );
+                        let duration = start_time.elapsed();
+                        self.metrics_service.record_count(
+                            METRIC_VERIFICATION_FAILURE,
+                            1,
+                            &[&format!("{TAG_REASON}:{REASON_REPOSITORY_ERROR}"), &env_tag],
+                        );
+                        self.metrics_service.record_latency(
+                            METRIC_VERIFICATION_DURATION,
+                            duration,
+                            &[&env_tag],
+                        );
                         AttestationError::RepositoryError(e.to_string())
                     })?;
             }
->>>>>>> defcbbe0
+
+            // Record successful verification
+            let duration = start_time.elapsed();
+            self.metrics_service
+                .record_count(METRIC_VERIFICATION_SUCCESS, 1, &[&env_tag]);
+            self.metrics_service
+                .record_latency(METRIC_VERIFICATION_DURATION, duration, &[&env_tag]);
 
             return Ok(());
         }
 
-<<<<<<< HEAD
-        // Store in repository
-        self.repository
-            .add_chat_signature(chat_id, signature)
-            .await
-            .map_err(|e| {
-                tracing::error!("Failed to store chat signature in repository");
-                let duration = start_time.elapsed();
-                self.metrics_service.record_count(
-                    METRIC_VERIFICATION_FAILURE,
-                    1,
-                    &[&format!("{TAG_REASON}:{REASON_REPOSITORY_ERROR}"), &env_tag],
-                );
-                self.metrics_service.record_latency(
-                    METRIC_VERIFICATION_DURATION,
-                    duration,
-                    &[&env_tag],
-                );
-                AttestationError::RepositoryError(e.to_string())
-            })?;
-=======
         // Fallback: Fetch and store both ECDSA and ED25519 signatures from provider
         // (for non-MockProvider or if hashes not registered)
         for algo in ["ecdsa", "ed25519"] {
@@ -320,6 +299,17 @@
                         "Failed to get chat signature from provider for algorithm: {}",
                         algo
                     );
+                    let duration = start_time.elapsed();
+                    self.metrics_service.record_count(
+                        METRIC_VERIFICATION_FAILURE,
+                        1,
+                        &[&format!("{TAG_REASON}:{REASON_INFERENCE_ERROR}"), &env_tag],
+                    );
+                    self.metrics_service.record_latency(
+                        METRIC_VERIFICATION_DURATION,
+                        duration,
+                        &[&env_tag],
+                    );
                     AttestationError::ProviderError(e.to_string())
                 })?;
 
@@ -339,10 +329,20 @@
                         "Failed to store chat signature in repository for algorithm: {}",
                         algo
                     );
+                    let duration = start_time.elapsed();
+                    self.metrics_service.record_count(
+                        METRIC_VERIFICATION_FAILURE,
+                        1,
+                        &[&format!("{TAG_REASON}:{REASON_REPOSITORY_ERROR}"), &env_tag],
+                    );
+                    self.metrics_service.record_latency(
+                        METRIC_VERIFICATION_DURATION,
+                        duration,
+                        &[&env_tag],
+                    );
                     AttestationError::RepositoryError(e.to_string())
                 })?;
         }
->>>>>>> defcbbe0
 
         // Record successful verification
         let duration = start_time.elapsed();
@@ -431,27 +431,6 @@
                 signing_algo: algo.to_string(),
             };
 
-<<<<<<< HEAD
-        // Store in repository using response_id as the key
-        self.repository
-            .add_chat_signature(response_id, signature)
-            .await
-            .map_err(|e| {
-                tracing::error!("Failed to store response signature in repository");
-                let duration = start_time.elapsed();
-                self.metrics_service.record_count(
-                    METRIC_VERIFICATION_FAILURE,
-                    1,
-                    &[&format!("{TAG_REASON}:{REASON_REPOSITORY_ERROR}"), &env_tag],
-                );
-                self.metrics_service.record_latency(
-                    METRIC_VERIFICATION_DURATION,
-                    duration,
-                    &[&env_tag],
-                );
-                AttestationError::RepositoryError(e.to_string())
-            })?;
-=======
             // Store in repository using response_id as the key
             self.repository
                 .add_chat_signature(response_id, signature)
@@ -463,7 +442,6 @@
                     );
                     AttestationError::RepositoryError(e.to_string())
                 })?;
->>>>>>> defcbbe0
 
             tracing::info!(
                 "Stored response signature for response_id: {} with algorithm: {}",
