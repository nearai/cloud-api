--- conflicted
+++ resolved
@@ -218,7 +218,6 @@
                 AttestationError::ProviderError(format!("No provider found for chat_id: {chat_id}"))
             })?;
 
-<<<<<<< HEAD
         // For MockProvider: Check if hashes are registered in the pool first
         // This allows the route handler to register hashes before InterceptStream stores the signature
         if let Some((request_hash, response_hash)) = self
@@ -229,39 +228,41 @@
             // Use the registered hashes to create signature in correct format
             let signature_text = format!("{request_hash}:{response_hash}");
 
-            // Generate a deterministic mock signature based on the hashes
-            use std::collections::hash_map::DefaultHasher;
-            use std::hash::{Hash, Hasher};
-            let mut hasher = DefaultHasher::new();
-            signature_text.hash(&mut hasher);
-            let sig_hash = format!("{:x}", hasher.finish());
-
-            let signature = ChatSignature {
-                text: signature_text,
-                signature: format!("0x{sig_hash}"),
-                signing_address: "mock-address".to_string(),
-                signing_algo: "ecdsa".to_string(),
-            };
-
-            // Store in repository
-            self.repository
-                .add_chat_signature(chat_id, signature)
-                .await
-                .map_err(|e| {
-                    tracing::error!("Failed to store chat signature in repository");
-                    AttestationError::RepositoryError(e.to_string())
-                })?;
+            // Generate and store both ECDSA and ED25519 signatures for MockProvider
+            for algo in ["ecdsa", "ed25519"] {
+                // Generate a deterministic mock signature based on the hashes
+                use std::collections::hash_map::DefaultHasher;
+                use std::hash::{Hash, Hasher};
+                let mut hasher = DefaultHasher::new();
+                signature_text.hash(&mut hasher);
+                algo.hash(&mut hasher);
+                let sig_hash = format!("{:x}", hasher.finish());
+
+                let signature = ChatSignature {
+                    text: signature_text.clone(),
+                    signature: format!("0x{sig_hash}"),
+                    signing_address: "mock-address".to_string(),
+                    signing_algo: algo.to_string(),
+                };
+
+                // Store in repository
+                self.repository
+                    .add_chat_signature(chat_id, signature)
+                    .await
+                    .map_err(|e| {
+                        tracing::error!(
+                            "Failed to store chat signature in repository for algorithm: {}",
+                            algo
+                        );
+                        AttestationError::RepositoryError(e.to_string())
+                    })?;
+            }
 
             return Ok(());
         }
 
-        // Fallback: Fetch signature from provider (for non-MockProvider or if hashes not registered)
-        let provider_signature = provider.get_signature(chat_id).await.map_err(|e| {
-            tracing::error!("Failed to get chat signature from provider");
-            AttestationError::ProviderError(e.to_string())
-        })?;
-=======
-        // Fetch and store both ECDSA and ED25519 signatures from provider
+        // Fallback: Fetch and store both ECDSA and ED25519 signatures from provider
+        // (for non-MockProvider or if hashes not registered)
         for algo in ["ecdsa", "ed25519"] {
             let provider_signature = provider
                 .get_signature(chat_id, Some(algo.to_string()))
@@ -273,7 +274,6 @@
                     );
                     AttestationError::ProviderError(e.to_string())
                 })?;
->>>>>>> fd75f3c3
 
             let signature = ChatSignature {
                 text: provider_signature.text,
