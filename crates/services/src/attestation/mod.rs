pub mod models;
use dstack_sdk::dstack_client;
pub use models::{AttestationError, ChatSignature};
use std::sync::Arc;

use async_trait::async_trait;
use ed25519_dalek::{Signer, SigningKey, VerifyingKey};
use hex;
use k256::ecdsa::{
    Signature as EcdsaSignature, SigningKey as EcdsaSigningKey, VerifyingKey as EcdsaVerifyingKey,
};
use rand::rngs::OsRng;
use rand::RngCore;

use crate::{
    attestation::{
        models::{AttestationReport, DstackCpuQuote, VpcInfo},
        ports::AttestationRepository,
    },
    inference_provider_pool::InferenceProviderPool,
    models::ModelsRepository,
};

pub mod ports;

pub struct AttestationService {
    pub repository: Arc<dyn AttestationRepository + Send + Sync>,
    pub inference_provider_pool: Arc<InferenceProviderPool>,
    pub models_repository: Arc<dyn ModelsRepository>,
<<<<<<< HEAD
    pub vpc_info: Option<VpcInfo>,
=======
    ed25519_signing_key: Arc<SigningKey>,
    ed25519_verifying_key: Arc<VerifyingKey>,
    ecdsa_signing_key: Arc<EcdsaSigningKey>,
    ecdsa_verifying_key: Arc<EcdsaVerifyingKey>,
>>>>>>> c803fa9b
}

impl AttestationService {
    pub fn new(
        repository: Arc<dyn AttestationRepository + Send + Sync>,
        inference_provider_pool: Arc<InferenceProviderPool>,
        models_repository: Arc<dyn ModelsRepository>,
    ) -> Self {
<<<<<<< HEAD
        // Load VPC info once during initialization
        let vpc_info = load_vpc_info();
=======
        let mut csprng = OsRng;

        // Generate ed25519 key pair on startup
        let ed25519_signing_key = SigningKey::generate(&mut csprng);
        let ed25519_verifying_key = ed25519_signing_key.verifying_key();
        let ed25519_signing_key = Arc::new(ed25519_signing_key);
        let ed25519_verifying_key = Arc::new(ed25519_verifying_key);

        let ed25519_address = hex::encode(ed25519_verifying_key.as_bytes());
        tracing::info!(
            "Generated ed25519 key pair for response signing. Public key (signing address): 0x{}",
            ed25519_address
        );

        // Generate ECDSA (secp256k1) key pair on startup
        let ecdsa_signing_key = EcdsaSigningKey::random(&mut csprng);
        let ecdsa_verifying_key = *ecdsa_signing_key.verifying_key();
        let ecdsa_signing_key = Arc::new(ecdsa_signing_key);
        let ecdsa_verifying_key = Arc::new(ecdsa_verifying_key);

        // ECDSA public key is 33 bytes (compressed) or 65 bytes (uncompressed)
        // We'll use the compressed format (33 bytes) and encode it
        let ecdsa_address = hex::encode(ecdsa_verifying_key.to_sec1_bytes());
        tracing::info!(
            "Generated ECDSA (secp256k1) key pair for response signing. Public key (signing address): 0x{}",
            ecdsa_address
        );
>>>>>>> c803fa9b

        Self {
            repository,
            inference_provider_pool,
            models_repository,
<<<<<<< HEAD
            vpc_info,
=======
            ed25519_signing_key,
            ed25519_verifying_key,
            ecdsa_signing_key,
            ecdsa_verifying_key,
>>>>>>> c803fa9b
        }
    }

    /// Get the signing address (public key) as a hex string for the specified algorithm
    pub fn get_signing_address(&self, algo: &str) -> String {
        match algo.to_lowercase().as_str() {
            "ed25519" => hex::encode(self.ed25519_verifying_key.as_bytes()),
            "ecdsa" => hex::encode(self.ecdsa_verifying_key.to_sec1_bytes()),
            _ => {
                tracing::warn!("Unknown signing algorithm: {}, defaulting to ed25519", algo);
                hex::encode(self.ed25519_verifying_key.as_bytes())
            }
        }
    }

    /// Get the signing address with 0x prefix for the specified algorithm
    pub fn get_signing_address_hex(&self, algo: &str) -> String {
        format!("0x{}", self.get_signing_address(algo))
    }

    /// Get the default signing address (ed25519) for backward compatibility
    pub fn get_default_signing_address(&self) -> String {
        self.get_signing_address("ed25519")
    }

    /// Get the default signing address with 0x prefix (ed25519) for backward compatibility
    pub fn get_default_signing_address_hex(&self) -> String {
        self.get_signing_address_hex("ed25519")
    }
}

/// Load VPC (Virtual Private Cloud) information from environment variables
pub fn load_vpc_info() -> Option<VpcInfo> {
    // Read VPC server app ID from environment
    let vpc_server_app_id = std::env::var("VPC_SERVER_APP_ID").ok();

    // Read VPC hostname from file
    let vpc_hostname = if let Ok(path) = std::env::var("VPC_HOSTNAME_FILE") {
        std::fs::read_to_string(path)
            .map_err(|e| tracing::warn!("Failed to read VPC hostname file: {e}"))
            .ok()
            .map(|s| s.trim().to_string())
            .filter(|s| !s.is_empty())
    } else {
        None
    };

    // Only return Some if at least one field is present
    if vpc_server_app_id.is_some() || vpc_hostname.is_some() {
        Some(VpcInfo {
            vpc_server_app_id,
            vpc_hostname,
        })
    } else {
        None
    }
}

#[async_trait]
impl ports::AttestationServiceTrait for AttestationService {
    async fn get_chat_signature(&self, chat_id: &str) -> Result<ChatSignature, AttestationError> {
        self.repository.get_chat_signature(chat_id).await
    }

    async fn store_chat_signature_from_provider(
        &self,
        chat_id: &str,
    ) -> Result<(), AttestationError> {
        // Get the provider for this chat
        let provider = self
            .inference_provider_pool
            .get_provider_by_chat_id(chat_id)
            .await
            .ok_or_else(|| {
                AttestationError::ProviderError(format!("No provider found for chat_id: {chat_id}"))
            })?;

        // Fetch signature from provider
        let provider_signature = provider.get_signature(chat_id).await.map_err(|e| {
            tracing::error!("Failed to get chat signature from provider");
            AttestationError::ProviderError(e.to_string())
        })?;

        let signature = ChatSignature {
            text: provider_signature.text,
            signature: provider_signature.signature,
            signing_address: provider_signature.signing_address,
            signing_algo: provider_signature.signing_algo,
        };

        // Store in repository
        self.repository
            .add_chat_signature(chat_id, signature)
            .await
            .map_err(|e| {
                tracing::error!("Failed to store chat signature in repository");
                AttestationError::RepositoryError(e.to_string())
            })?;

        Ok(())
    }

    async fn store_response_signature(
        &self,
        response_id: &str,
        request_hash: String,
        response_hash: String,
        signing_algo: Option<String>,
    ) -> Result<(), AttestationError> {
        // Create signature text in format "request_hash:response_hash"
        let signature_text = format!("{request_hash}:{response_hash}");

        // Determine signing algorithm (default to ed25519)
        let algo = signing_algo
            .as_ref()
            .map(|s| s.to_lowercase())
            .unwrap_or_else(|| "ed25519".to_string());

        let (signature_hex, signing_address) = match algo.as_str() {
            "ed25519" => {
                let signature_bytes = self.ed25519_signing_key.sign(signature_text.as_bytes());
                let sig_hex = hex::encode(signature_bytes.to_bytes());
                let addr = self.get_signing_address_hex("ed25519");
                (sig_hex, addr)
            }
            "ecdsa" => {
                // Sign using ECDSA
                let signature: EcdsaSignature =
                    self.ecdsa_signing_key.sign(signature_text.as_bytes());
                let sig_hex = hex::encode(signature.to_bytes());
                let addr = self.get_signing_address_hex("ecdsa");
                (sig_hex, addr)
            }
            _ => {
                tracing::warn!("Unknown signing algorithm: {}, defaulting to ed25519", algo);
                let signature_bytes = self.ed25519_signing_key.sign(signature_text.as_bytes());
                let sig_hex = hex::encode(signature_bytes.to_bytes());
                let addr = self.get_signing_address_hex("ed25519");
                (sig_hex, addr)
            }
        };

        let signing_address_clone = signing_address.clone();
        let algo_clone = algo.clone();

        let signature = ChatSignature {
            text: signature_text.clone(),
            signature: format!("0x{signature_hex}"),
            signing_address,
            signing_algo: algo,
        };

        // Store in repository using response_id as the key
        self.repository
            .add_chat_signature(response_id, signature)
            .await
            .map_err(|e| {
                tracing::error!("Failed to store response signature in repository");
                AttestationError::RepositoryError(e.to_string())
            })?;

        tracing::info!(
            "Stored response signature for response_id: {} with signing_address: {} using algorithm: {}",
            response_id,
            signing_address_clone,
            algo_clone
        );

        Ok(())
    }

    async fn get_attestation_report(
        &self,
        model: Option<String>,
        signing_algo: Option<String>,
        nonce: Option<String>,
        signing_address: Option<String>,
    ) -> Result<AttestationReport, AttestationError> {
        // Resolve model name (could be an alias) and get model details
        let mut all_attestations = vec![];
        // Create a nonce if none was provided
        let nonce = match nonce {
            Some(n) => n,
            None => {
                let mut nonce_bytes = [0u8; 32];
                rand::rngs::OsRng.fill_bytes(&mut nonce_bytes);
                let generated_nonce = nonce_bytes
                    .into_iter()
                    .map(|byte| format!("{byte:02x}"))
                    .collect::<String>();
                tracing::debug!(
                    "No nonce provided for attestation report, generated nonce: {}",
                    generated_nonce
                );
                generated_nonce
            }
        };
        if let Some(model) = model {
            let resolved_model = self
                .models_repository
                .resolve_and_get_model(&model)
                .await
                .map_err(|e| {
                    AttestationError::ProviderError(format!("Failed to resolve model: {e}"))
                })?
                .ok_or_else(|| {
                    AttestationError::ProviderError(format!(
                        "Model '{model}' not found. It's not a valid model name or alias."
                    ))
                })?;

            let canonical_name = &resolved_model.model_name;

            // Log if we resolved an alias
            if canonical_name != &model {
                tracing::debug!(
                    requested_model = %model,
                    canonical_model = %canonical_name,
                    "Resolved alias to canonical model name for attestation report"
                );
            }

            // Determine which signing algorithm to use (default to ed25519)
            let algo = signing_algo
                .as_ref()
                .map(|s| s.to_lowercase())
                .unwrap_or_else(|| "ed25519".to_string());

            // Use the provided signing_address if given, otherwise use our generated one for the algorithm
            let signing_address_for_provider = signing_address
                .clone()
                .or_else(|| Some(self.get_signing_address_hex(&algo)));

            all_attestations = self
                .inference_provider_pool
                .get_attestation_report(
                    canonical_name.clone(),
                    signing_algo.clone(),
                    Some(nonce.clone()),
                    signing_address_for_provider,
                )
                .await
                .map_err(|e| AttestationError::ProviderError(e.to_string()))?;
        }

<<<<<<< HEAD
        // Use VPC info loaded at initialization
        let vpc = self.vpc_info.clone();
=======
        // Determine which signing algorithm to use for report_data (default to ed25519)
        let algo = signing_algo
            .as_ref()
            .map(|s| s.to_lowercase())
            .unwrap_or_else(|| "ed25519".to_string());

        // Get signing address (public key) for report_data
        // Use the provided signing_address if given, otherwise use our generated one for the algorithm
        // Store in owned String to avoid lifetime issues
        let signing_address_to_use = signing_address
            .clone()
            .unwrap_or_else(|| self.get_signing_address(&algo));

        // Parse nonce: handle hex string or generate if needed
        let nonce_bytes = hex::decode(&nonce).map_err(|e| {
            tracing::error!("Failed to decode nonce hex string: {}", e);
            AttestationError::InvalidParameter(format!("Invalid nonce format: {e}"))
        })?;

        if nonce_bytes.len() != 32 {
            return Err(AttestationError::InvalidParameter(format!(
                "Nonce must be exactly 32 bytes, got {} bytes",
                nonce_bytes.len()
            )));
        }

        // Parse signing address from hex (remove 0x prefix if present)
        let signing_address_clean = signing_address_to_use
            .strip_prefix("0x")
            .unwrap_or(&signing_address_to_use);
        let signing_address_bytes = hex::decode(signing_address_clean).map_err(|e| {
            tracing::error!("Failed to decode signing address hex string: {}", e);
            AttestationError::InvalidParameter(format!("Invalid signing address format: {e}"))
        })?;

        // For report_data, we need exactly 32 bytes for the signing address
        // ECDSA keys are 33 bytes (compressed) or 65 bytes (uncompressed)
        // We'll take the first 32 bytes for report_data
        let signing_address_for_report = if signing_address_bytes.len() > 32 {
            // Take first 32 bytes (e.g., for ECDSA compressed keys which are 33 bytes)
            signing_address_bytes[..32].to_vec()
        } else {
            signing_address_bytes
        };

        // Build report_data: [signing_address (padded to 32 bytes) || nonce (32 bytes)]
        let mut report_data = vec![0u8; 64];
        // Pad signing address to 32 bytes (left-justified with zeros)
        report_data[..signing_address_for_report.len()]
            .copy_from_slice(&signing_address_for_report);
        // Remaining bytes are already zeros
        // Place nonce in the last 32 bytes
        report_data[32..64].copy_from_slice(&nonce_bytes);
>>>>>>> c803fa9b

        let gateway_attestation;
        if let Ok(_dev) = std::env::var("DEV") {
            gateway_attestation = DstackCpuQuote {
                intel_quote: "0x1234567890abcdef".to_string(),
                event_log: "0x1234567890abcdef".to_string(),
                report_data: hex::encode(&report_data),
                request_nonce: nonce.clone(),
                info: serde_json::json!({
                    "app_id": "dev-app-id",
                    "instance_id": "dev-instance-id",
                    "app_cert": "dev-app-cert",
                    "tcb_info": {},
                    "app_name": "dev-app-name",
                    "device_id": "dev-device-id",
                    "mr_aggregated": "dev-mr-aggregated",
                    "os_image_hash": "dev-os-image-hash",
                    "key_provider_info": "dev-key-provider-info",
                    "compose_hash": "dev-compose-hash",
                    "vm_config": {},
                }),
                vpc,
            };
        } else {
            let client = dstack_client::DstackClient::new(None);

            let info = client.info().await.map_err(|_| {
                tracing::error!(
                    "Failed to get cloud API attestation info, are you running in a CVM?"
                );
                AttestationError::InternalError(
                    "failed to get cloud API attestation info".to_string(),
                )
            })?;

            let cpu_quote = client.get_quote(report_data).await.map_err(|_| {
                tracing::error!("Failed to get cloud API attestation, are you running in a CVM?");
                AttestationError::InternalError("failed to get cloud API attestation".to_string())
            })?;
            gateway_attestation = DstackCpuQuote::from_quote_and_nonce(vpc, info, cpu_quote, nonce);
        }

        Ok(AttestationReport {
            gateway_attestation,
            all_attestations,
        })
    }
}<|MERGE_RESOLUTION|>--- conflicted
+++ resolved
@@ -27,14 +27,11 @@
     pub repository: Arc<dyn AttestationRepository + Send + Sync>,
     pub inference_provider_pool: Arc<InferenceProviderPool>,
     pub models_repository: Arc<dyn ModelsRepository>,
-<<<<<<< HEAD
     pub vpc_info: Option<VpcInfo>,
-=======
     ed25519_signing_key: Arc<SigningKey>,
     ed25519_verifying_key: Arc<VerifyingKey>,
     ecdsa_signing_key: Arc<EcdsaSigningKey>,
     ecdsa_verifying_key: Arc<EcdsaVerifyingKey>,
->>>>>>> c803fa9b
 }
 
 impl AttestationService {
@@ -43,10 +40,8 @@
         inference_provider_pool: Arc<InferenceProviderPool>,
         models_repository: Arc<dyn ModelsRepository>,
     ) -> Self {
-<<<<<<< HEAD
         // Load VPC info once during initialization
         let vpc_info = load_vpc_info();
-=======
         let mut csprng = OsRng;
 
         // Generate ed25519 key pair on startup
@@ -74,20 +69,16 @@
             "Generated ECDSA (secp256k1) key pair for response signing. Public key (signing address): 0x{}",
             ecdsa_address
         );
->>>>>>> c803fa9b
 
         Self {
             repository,
             inference_provider_pool,
             models_repository,
-<<<<<<< HEAD
             vpc_info,
-=======
             ed25519_signing_key,
             ed25519_verifying_key,
             ecdsa_signing_key,
             ecdsa_verifying_key,
->>>>>>> c803fa9b
         }
     }
 
@@ -333,10 +324,9 @@
                 .map_err(|e| AttestationError::ProviderError(e.to_string()))?;
         }
 
-<<<<<<< HEAD
         // Use VPC info loaded at initialization
         let vpc = self.vpc_info.clone();
-=======
+
         // Determine which signing algorithm to use for report_data (default to ed25519)
         let algo = signing_algo
             .as_ref()
@@ -390,7 +380,6 @@
         // Remaining bytes are already zeros
         // Place nonce in the last 32 bytes
         report_data[32..64].copy_from_slice(&nonce_bytes);
->>>>>>> c803fa9b
 
         let gateway_attestation;
         if let Ok(_dev) = std::env::var("DEV") {
