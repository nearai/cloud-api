pub mod oauth;
pub mod ports;

pub use oauth::OAuthManager;
pub use ports::*;
use tracing::debug;

use crate::organization::OrganizationRepository;
use crate::workspace::{ApiKey, ApiKeyRepository, WorkspaceId, WorkspaceRepository};
use async_trait::async_trait;
use chrono::Utc;
use std::sync::Arc;

#[async_trait]
impl AuthServiceTrait for AuthService {
    async fn create_session(
        &self,
        user_id: UserId,
        ip_address: Option<String>,
        user_agent: Option<String>,
        encoding_key: String,
        expires_in_hours: i64,
        refresh_expires_in_hours: i64,
    ) -> Result<(String, Session, String), AuthError> {
        let access_token =
            self.create_session_access_token(user_id.clone(), encoding_key, expires_in_hours)?;

        let (refresh_session, refresh_token) = self
            .session_repository
            .create(user_id, ip_address, user_agent, refresh_expires_in_hours)
            .await
<<<<<<< HEAD
            .map_err(|e| AuthError::InternalError(format!("Failed to create session: {}", e)))?;

        Ok((access_token, refresh_session, refresh_token))
=======
            .map_err(|e| AuthError::InternalError(format!("Failed to create session: {e}")))
>>>>>>> 7ce02149
    }

    fn create_session_access_token(
        &self,
        user_id: UserId,
        encoding_key: String,
        expires_in_hours: i64,
    ) -> Result<String, AuthError> {
        let expiration = chrono::Utc::now() + chrono::Duration::hours(expires_in_hours);

        let claims = AccessTokenClaims {
            sub: user_id,
            exp: expiration.timestamp(),
        };

        jsonwebtoken::encode(
            &jsonwebtoken::Header::default(),
            &claims,
            &jsonwebtoken::EncodingKey::from_secret(encoding_key.as_bytes()),
        )
        .map_err(|e| AuthError::InternalError(format!("Failed to create jwt: {}", e)))
    }

    fn validate_session_access_token(
        &self,
        access_token: String,
        encoding_key: String,
    ) -> Result<AccessTokenClaims, AuthError> {
        let claims = jsonwebtoken::decode::<AccessTokenClaims>(
            access_token,
            &jsonwebtoken::DecodingKey::from_secret(encoding_key.as_bytes()),
            &jsonwebtoken::Validation::new(jsonwebtoken::Algorithm::HS256),
        )
        .map_err(|_| AuthError::SessionNotFound)?;

        if claims.claims.exp < Utc::now().timestamp() {
            return Err(AuthError::SessionNotFound);
        }

        Ok(claims.claims)
    }

    async fn validate_session_access(
        &self,
        access_token: String,
        encoding_key: String,
    ) -> Result<User, AuthError> {
        let claims = self.validate_session_access_token(access_token, encoding_key)?;

        debug!("Claims: {:?}", claims);

        // Get the user
        self.user_repository
            .get_by_id(claims.sub)
            .await
            .map_err(|e| AuthError::InternalError(format!("Failed to get user: {}", e)))?
            .ok_or(AuthError::UserNotFound)
    }

    async fn validate_session_refresh_token(
        &self,
        refresh_token: SessionToken,
    ) -> Result<Option<Session>, AuthError> {
        self.session_repository
            .validate(refresh_token)
            .await
            .map_err(|e| AuthError::InternalError(format!("Failed to validate session: {e}")))
    }

    async fn validate_session_refresh(
        &self,
        refresh_token: SessionToken,
    ) -> Result<User, AuthError> {
        let session = self
            .validate_session_refresh_token(refresh_token)
            .await?
            .ok_or(AuthError::SessionNotFound)?;

        debug!("Session: {:?}", session);
        // Check if session is expired (validation already handles this, but keep for clarity)
        if session.expires_at < Utc::now() {
            return Err(AuthError::SessionNotFound);
        }

        // Get the user
        self.user_repository
            .get_by_id(session.user_id)
            .await
            .map_err(|e| AuthError::InternalError(format!("Failed to get user: {e}")))?
            .ok_or(AuthError::UserNotFound)
    }

    async fn get_user_by_id(&self, user_id: UserId) -> Result<User, AuthError> {
        self.user_repository
            .get_by_id(user_id)
            .await
            .map_err(|e| AuthError::InternalError(format!("Failed to get user: {e}")))?
            .ok_or(AuthError::UserNotFound)
    }

    async fn logout(&self, session_id: SessionId) -> Result<bool, AuthError> {
        self.session_repository
            .revoke(session_id)
            .await
            .map_err(|e| AuthError::InternalError(format!("Failed to revoke session: {e}")))
    }

    async fn get_or_create_oauth_user(&self, oauth_info: OAuthUserInfo) -> Result<User, AuthError> {
        use crate::organization::OrganizationId;
        use rand::Rng;

        // Check if user already exists
        let existing_user = self
            .user_repository
            .get_by_email(&oauth_info.email)
            .await
            .map_err(|e| AuthError::InternalError(format!("Failed to check existing user: {e}")))?;

        if let Some(user) = existing_user {
            // Update last login
            self.user_repository
                .update_last_login(user.id.clone())
                .await
                .map_err(|e| {
                    AuthError::InternalError(format!("Failed to update last login: {e}"))
                })?;

            // Update user info if changed
            if user.display_name != oauth_info.display_name
                || user.avatar_url != oauth_info.avatar_url
            {
                self.user_repository
                    .update(
                        user.id.clone(),
                        oauth_info.display_name,
                        oauth_info.avatar_url,
                    )
                    .await
                    .map_err(|e| AuthError::InternalError(format!("Failed to update user: {e}")))?;
            }

            return Ok(user);
        }

        // Create new user
        let new_user = self
            .user_repository
            .create_from_oauth(
                oauth_info.email.clone(),
                oauth_info.username.clone(),
                oauth_info.display_name.clone(),
                oauth_info.avatar_url.clone(),
                oauth_info.provider.clone(),
                oauth_info.provider_user_id.clone(),
            )
            .await
            .map_err(|e| AuthError::InternalError(format!("Failed to create user: {e}")))?;

        // Create default organization and workspace for new user
        debug!(
            "Creating default organization and workspace for new user: {}",
            new_user.email
        );

        // Generate organization name from user email with random suffix
        let org_name = {
            let username = oauth_info.email.split('@').next().unwrap_or("user");
            const CHARSET: &[u8] = b"abcdefghijklmnopqrstuvwxyz0123456789";
            let mut rng = rand::thread_rng();
            let suffix: String = (0..4)
                .map(|_| {
                    let idx = rng.gen_range(0..CHARSET.len());
                    CHARSET[idx] as char
                })
                .collect();
            format!("{username}-org-{suffix}")
        }; // rng is dropped here

        // Create organization
        match self
            .organization_service
            .create_organization(org_name.clone(), None, new_user.id.clone())
            .await
        {
            Ok(organization) => {
                debug!(
                    "Created default organization: {} for user: {}",
                    organization.id.0, new_user.email
                );

                // Create default workspace
                let workspace_result = self
                    .workspace_repository
                    .create(
                        "default".to_string(),
                        "default".to_string(),
                        Some(format!("Default workspace for {org_name}")),
                        OrganizationId(organization.id.0),
                        new_user.id.clone(),
                    )
                    .await;

                match workspace_result {
                    Ok(workspace) => {
                        debug!(
                            "Created default workspace: {} for user: {}",
                            workspace.id.0, new_user.email
                        );
                    }
                    Err(e) => {
                        // Log error but don't fail user creation
                        tracing::error!(
                            "Failed to create default workspace for new user {}: {}",
                            new_user.email,
                            e
                        );
                    }
                }
            }
            Err(e) => {
                // Log error but don't fail user creation
                tracing::error!(
                    "Failed to create default organization for new user {}: {}",
                    new_user.email,
                    e
                );
            }
        }

        Ok(new_user)
    }

    async fn cleanup_expired_sessions(&self) -> Result<usize, AuthError> {
        self.session_repository
            .cleanup_expired()
            .await
            .map_err(|e| AuthError::InternalError(format!("Failed to cleanup sessions: {e}")))
    }

    async fn validate_api_key(&self, api_key: String) -> Result<ApiKey, AuthError> {
        debug!("Validating API key: {}", api_key);
        self.api_key_repository
            .validate(api_key)
            .await
            .map_err(|e| AuthError::InternalError(format!("Failed to validate API key: {e}")))?
            .ok_or(AuthError::Unauthorized)
    }

    async fn can_manage_workspace_api_keys(
        &self,
        workspace_id: WorkspaceId,
        user_id: UserId,
    ) -> Result<bool, AuthError> {
        // Get workspace to find the parent organization
        let workspace = self
            .workspace_repository
            .get_by_id(workspace_id)
            .await
            .map_err(|e| AuthError::InternalError(format!("Failed to get workspace: {e}")))?
            .ok_or(AuthError::Unauthorized)?;

        // Check if user has permission to create API keys for this workspace's organization
        let member = self
            .organization_repository
            .get_member(workspace.organization_id.0, user_id.0)
            .await
            .map_err(|e| {
                AuthError::InternalError(format!("Failed to check organization membership: {e}"))
            })?;

        Ok(member.is_some_and(|m| m.role.can_manage_api_keys()))
    }
}

impl AuthService {
    pub fn new(
        user_repository: Arc<dyn UserRepository>,
        session_repository: Arc<dyn SessionRepository>,
        api_key_repository: Arc<dyn ApiKeyRepository>,
        organization_repository: Arc<dyn OrganizationRepository>,
        workspace_repository: Arc<dyn WorkspaceRepository>,
        organization_service: Arc<dyn crate::organization::OrganizationServiceTrait>,
    ) -> Self {
        Self {
            user_repository,
            session_repository,
            api_key_repository,
            organization_repository,
            workspace_repository,
            organization_service,
        }
    }

    /// Clean up expired sessions
    pub async fn cleanup_expired_sessions(&self) -> Result<usize, AuthError> {
        self.session_repository
            .cleanup_expired()
            .await
            .map_err(|e| AuthError::InternalError(format!("Failed to cleanup sessions: {e}")))
    }
}<|MERGE_RESOLUTION|>--- conflicted
+++ resolved
@@ -29,13 +29,9 @@
             .session_repository
             .create(user_id, ip_address, user_agent, refresh_expires_in_hours)
             .await
-<<<<<<< HEAD
             .map_err(|e| AuthError::InternalError(format!("Failed to create session: {}", e)))?;
 
         Ok((access_token, refresh_session, refresh_token))
-=======
-            .map_err(|e| AuthError::InternalError(format!("Failed to create session: {e}")))
->>>>>>> 7ce02149
     }
 
     fn create_session_access_token(
@@ -91,7 +87,7 @@
         self.user_repository
             .get_by_id(claims.sub)
             .await
-            .map_err(|e| AuthError::InternalError(format!("Failed to get user: {}", e)))?
+            .map_err(|e| AuthError::InternalError(format!("Failed to get user: {e}")))?
             .ok_or(AuthError::UserNotFound)
     }
 
