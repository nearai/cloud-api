--- conflicted
+++ resolved
@@ -401,13 +401,10 @@
         model_id: Uuid,
         model_name: String,
         inference_type: &str,
-<<<<<<< HEAD
         request_start_time: Instant,
         input_text: String, // Added for token tracking on disconnect
-=======
         service_start_time: Instant,
         provider_start_time: Instant,
->>>>>>> 9606a385
     ) -> StreamingResult {
         // Create low-cardinality metric tags (no org/workspace/key - those go to database)
         let metric_tags = Self::create_metric_tags(&model_name);
@@ -595,13 +592,10 @@
                 model.id,
                 model.model_name.clone(),
                 inference_type,
-<<<<<<< HEAD
                 request_start_time,
                 input_text,
-=======
                 service_start_time,
                 provider_start_time,
->>>>>>> 9606a385
             )
             .await;
 
